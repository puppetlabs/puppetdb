(ns com.puppetlabs.puppetdb.testutils.report
  (:require [com.puppetlabs.puppetdb.scf.storage :as scf-store]
            [com.puppetlabs.puppetdb.report :as report]
            [com.puppetlabs.utils :as utils]
<<<<<<< HEAD
            [com.puppetlabs.puppetdb.query.report :as query])
  (:use [clj-time.coerce :only [to-timestamp]]
        [com.puppetlabs.puppetdb.testutils.event :only [munge-example-event-for-storage]]))
=======
            [com.puppetlabs.puppetdb.query.report :as query]
            [clj-time.coerce :as time-coerce]))
>>>>>>> be34408b

;;;;;;;;;;;;;;;;;;;;;;;;;;;;;;;;;;;;;;;;;;;;;;;;;;;;;;;;;;;;;;;;;;;;;;;;;;;;;
;; Utility functions for massaging results and example data into formats that
;; can be compared for testing
;;;;;;;;;;;;;;;;;;;;;;;;;;;;;;;;;;;;;;;;;;;;;;;;;;;;;;;;;;;;;;;;;;;;;;;;;;;;;

<<<<<<< HEAD
(defn munge-example-report-for-storage
  [example-report]
  (update-in example-report [:resource-events]
    #(mapv munge-example-event-for-storage %)))

(defn store-example-report!
=======
(defn munge-events-for-comparison
  "Munges event objects in a way that is suitable for equality comparisons in tests"
  [events]
  {:pre  [(vector? events)]
   :post [(set? %)]}
  (set (map
      #(-> %
        (update-in ["timestamp"] time-coerce/to-string)
        (dissoc "report"))
      events)))

(defn munge-report-for-comparison
  "Given a report object (represented as a map, either having come out of a
  puppetdb database query or parsed from the JSON wire format), munge it and
  return a version that will be suitable for equality comparison in tests.  This
  mostly entails mapping certain fields that would be represented as JSON arrays--
  but whose ordering is not actually relevant for equality testing--to sets (which
  JSON doesn't have a data type for)."
  [report]
  {:pre  [(map? report)]
   :post [(map? %)
          (set? (% "resource-events"))]}
  (-> report
    (clojure.walk/stringify-keys)
    (update-in ["start-time"] time-coerce/to-string)
    (update-in ["end-time"] time-coerce/to-string)
    (update-in ["resource-events"] munge-events-for-comparison)
    (dissoc "hash")
    (dissoc "receive-time")))

(defn store-report!
>>>>>>> be34408b
  [example-report timestamp]
  (let [example-report  (munge-example-report-for-storage example-report)
        report-hash     (scf-store/report-identity-string example-report)]
    (report/validate! example-report)
    (scf-store/maybe-activate-node! (:certname example-report) timestamp)
    (scf-store/add-report! example-report timestamp)
    report-hash))

(defn expected-report
  [example-report]
  (utils/mapvals
    ;; we need to map the datetime fields to timestamp objects for comparison
    time-coerce/to-timestamp
    [:start-time :end-time]
    ;; the response won't include individual events, so we need to pluck those
    ;; out of the example report object before comparison
    (dissoc example-report :resource-events)))

(defn expected-reports
  [example-reports]
  (map expected-report example-reports))

(defn reports-query-result
  [query]
  (vec (->> (query/report-query->sql query)
         (query/query-reports)
         ;; the example reports don't have a receive time (because this is
         ;; calculated by the server), so we remove this field from the response
         ;; for test comparison
         (map #(dissoc % :receive-time)))))

(defn get-events-map
  [example-report]
  (into {}
    (for [ev (:resource-events example-report)]
      [(:test-id ev) ev])))<|MERGE_RESOLUTION|>--- conflicted
+++ resolved
@@ -2,28 +2,20 @@
   (:require [com.puppetlabs.puppetdb.scf.storage :as scf-store]
             [com.puppetlabs.puppetdb.report :as report]
             [com.puppetlabs.utils :as utils]
-<<<<<<< HEAD
-            [com.puppetlabs.puppetdb.query.report :as query])
-  (:use [clj-time.coerce :only [to-timestamp]]
-        [com.puppetlabs.puppetdb.testutils.event :only [munge-example-event-for-storage]]))
-=======
             [com.puppetlabs.puppetdb.query.report :as query]
-            [clj-time.coerce :as time-coerce]))
->>>>>>> be34408b
+            [clj-time.coerce :as time-coerce])
+  (:use [com.puppetlabs.puppetdb.testutils.event :only [munge-example-event-for-storage]]))
 
 ;;;;;;;;;;;;;;;;;;;;;;;;;;;;;;;;;;;;;;;;;;;;;;;;;;;;;;;;;;;;;;;;;;;;;;;;;;;;;
 ;; Utility functions for massaging results and example data into formats that
 ;; can be compared for testing
 ;;;;;;;;;;;;;;;;;;;;;;;;;;;;;;;;;;;;;;;;;;;;;;;;;;;;;;;;;;;;;;;;;;;;;;;;;;;;;
 
-<<<<<<< HEAD
 (defn munge-example-report-for-storage
   [example-report]
   (update-in example-report [:resource-events]
     #(mapv munge-example-event-for-storage %)))
 
-(defn store-example-report!
-=======
 (defn munge-events-for-comparison
   "Munges event objects in a way that is suitable for equality comparisons in tests"
   [events]
@@ -32,7 +24,8 @@
   (set (map
       #(-> %
         (update-in ["timestamp"] time-coerce/to-string)
-        (dissoc "report"))
+        (dissoc "report")
+        (dissoc "certname"))
       events)))
 
 (defn munge-report-for-comparison
@@ -54,8 +47,7 @@
     (dissoc "hash")
     (dissoc "receive-time")))
 
-(defn store-report!
->>>>>>> be34408b
+(defn store-example-report!
   [example-report timestamp]
   (let [example-report  (munge-example-report-for-storage example-report)
         report-hash     (scf-store/report-identity-string example-report)]
