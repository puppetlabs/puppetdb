--- conflicted
+++ resolved
@@ -5,27 +5,11 @@
   (:use clojure.test
         ring.mock.request
         [clojure.math.combinatorics :only [combinations]]
-<<<<<<< HEAD
         com.puppetlabs.cmdb.fixtures
-        [com.puppetlabs.cmdb.scf.storage :only [deactivate-node!]]))
+        [com.puppetlabs.cmdb.scf.storage :only [deactivate-node!]]
+        [com.puppetlabs.jdbc :only (with-transacted-connection)]))
 
 (use-fixtures :each with-test-db with-http-app)
-=======
-        [com.puppetlabs.jdbc :only (with-transacted-connection)]
-        [com.puppetlabs.cmdb.testutils :only [with-test-db]]
-        [com.puppetlabs.cmdb.scf.storage :only [deactivate-node!]]
-        [com.puppetlabs.cmdb.scf.migrate :only [migrate!]]))
-
-(def ^:dynamic *app* nil)
-(def ^:dynamic *db* nil)
-
-(use-fixtures :each (fn [f]
-                      (with-test-db *db*
-                        (binding [*app* (server/build-app {:scf-db *db*})]
-                          (with-transacted-connection *db*
-                            (migrate!))
-                          (f)))))
->>>>>>> 222808b2
 
 (def c-t "application/json")
 
