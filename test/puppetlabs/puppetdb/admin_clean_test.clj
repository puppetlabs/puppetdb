--- conflicted
+++ resolved
@@ -10,7 +10,6 @@
             [puppetlabs.puppetdb.cheshire :as json]
             [puppetlabs.puppetdb.cli.services :as cli-svc]
             [puppetlabs.puppetdb.http :as http]
-<<<<<<< HEAD
             [puppetlabs.puppetdb.jdbc :as jdbc]
             [puppetlabs.puppetdb.scf.migrate :refer [migrate!]]
             [puppetlabs.puppetdb.scf.storage :as scf-store]
@@ -19,10 +18,6 @@
              :refer [*db*
                      clear-db-for-testing!
                      with-test-db]]
-=======
-            [puppetlabs.puppetdb.testutils :refer [default-timeout-ms]]
-            [puppetlabs.puppetdb.testutils.db :refer [*db* with-test-db]]
->>>>>>> bce814de
             [puppetlabs.puppetdb.testutils.services :as svc-utils
              :refer [*server* with-pdb-with-no-gc]]
             [puppetlabs.puppetdb.time :as pdbtime]
@@ -31,12 +26,9 @@
             [puppetlabs.trapperkeeper.services :refer [service-context]])
   (:import
    [java.util.concurrent CyclicBarrier TimeUnit]))
-<<<<<<< HEAD
-=======
 
 (defn await-a-while [x]
   (.await x default-timeout-ms TimeUnit/MILLISECONDS))
->>>>>>> bce814de
 
 (deftest clean-command-validation
   (are [x] (#'admin/validate-clean-command {:command "clean"
@@ -115,18 +107,13 @@
                                                   (await-a-while before-clear)
                                                   (await-a-while after-test)
                                                   (apply orig-clear args)
-<<<<<<< HEAD
-                                                  (.await after-clear))]
+                                                  (await-a-while after-clear))]
         (doseq [what (combinations ["expire_nodes"
                                     "purge_nodes"
                                     ["purge_nodes" {"batch_limit" 10}]
                                     "purge_reports"
                                     "package_gc"
                                     "other"]
-=======
-                                                  (await-a-while after-clear))]
-        (doseq [what (combinations ["expire_nodes" "purge_nodes" "purge_reports" "package_gc" "other"]
->>>>>>> bce814de
                                    3)]
           (let [expected (-> what
                              cli-svc/reduce-clean-request
@@ -156,12 +143,12 @@
           clean (fn [req]
                   (utils/noisy-future
                    (checked-admin-post "cmd" (clean-cmd req)))
-                  (.await after-clean
-                          default-timeout-ms TimeUnit/MILLISECONDS))]
+                  (await-a-while after-clean
+                                 default-timeout-ms TimeUnit/MILLISECONDS))]
       (with-redefs [cli-svc/clean-puppetdb (fn [& args]
                                              (apply orig-clean args)
-                                             (.await after-clean))]
-        (doseq [[batches expected-remaining] [[nil 0]  ; i.e. purge everything
+                                             (await-a-while after-clean))]
+        (doseq [[batches expected-remaining] [[nil 0] ; i.e. purge everything
                                               [[7] 3]
                                               [[3 4] 3]
                                               [[100] 0]]]
