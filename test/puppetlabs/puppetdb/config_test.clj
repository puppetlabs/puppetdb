(ns puppetlabs.puppetdb.config-test
  (:import [java.security KeyStore]
           [java.util.regex Pattern])
  (:require [clojure.test :refer :all]
            [puppetlabs.puppetdb.config :refer :all :as conf]
            [puppetlabs.kitchensink.core :as kitchensink]
            [puppetlabs.puppetdb.time :as pl-time]
            [clj-time.core :as time]
            [puppetlabs.trapperkeeper.testutils.logging :as tu-log]
            [puppetlabs.puppetdb.testutils :as tu]
            [puppetlabs.puppetdb.testutils.db :refer [sample-db-config]]
            [clojure.string :as str]
            [me.raynes.fs :as fs]
            [slingshot.slingshot :refer [throw+ try+]]
            [slingshot.test]))

(deftest puppetdb-configuration
  (testing "puppetdb-configuration"
    (testing "should convert disable-update-checking value to boolean, if it is specified"
      (let [config (configure-puppetdb {:puppetdb {:disable-update-checking "true"}})]
        (is (= (get-in config [:puppetdb :disable-update-checking]) true)))
      (let [config (configure-puppetdb {:puppetdb {:disable-update-checking "false"}})]
        (is (= (get-in config [:puppetdb :disable-update-checking]) false)))
      (let [config (configure-puppetdb {:puppetdb {:disable-update-checking "some-string"}})]
        (is (= (get-in config [:puppetdb :disable-update-checking]) false))))

    (testing "should throw exception if disable-update-checking cannot be converted to boolean"
      (is (thrown? clojure.lang.ExceptionInfo
                   (configure-puppetdb {:puppetdb {:disable-update-checking 1337}}))))

    (testing "should allow for `pe-puppetdb`'s historical-catalogs-limit setting"
      (let [config (configure-puppetdb {})]
        (is (= (get-in config [:puppetdb :historical-catalogs-limit]) 0)))
      (let [config (configure-puppetdb {:puppetdb {:historical-catalogs-limit 5}})]
        (is (= (get-in config [:puppetdb :historical-catalogs-limit]) 5))))

    (testing "disable-update-checking should default to 'false' if left unspecified"
      (let [config (configure-puppetdb {})]
        (is (= (get-in config [:puppetdb :disable-update-checking]) false))))))

(deftest commandproc-configuration
  (testing "should use the thread value specified"
    (let [config (configure-command-processing {:command-processing {:threads 37}})]
      (is (= (get-in config [:command-processing :threads]) 37))))

  (testing "retired command processing config"
    (doseq [cmd-proc-key [:store-usage :temp-usage :memory-usage :max-frame-size]]
      (let [cmd-proc-config {:command-processing {cmd-proc-key 10000}}
            out-str (with-out-str
                      (binding [*err* *out*]
                        (configure-command-processing cmd-proc-config)))]
        (is (.contains out-str
                       (format "The configuration item `%s`" (name cmd-proc-key)))))))

  (let [with-ncores (fn [cores]
                      (with-redefs [kitchensink/num-cpus (constantly cores)]
                        (half-the-cores*)))]
    (testing "should default to half the available CPUs"
      (is (= (with-ncores 4) 2)))
    (testing "should default to half the available CPUs, rounding down"
      (is (= (with-ncores 5) 2)))
    (testing "should default to half the available CPUs, even on single core boxes"
      (is (= (with-ncores 1) 1)))))

(deftest blacklist-regex-validates-and-returns-patterns
  (is (every? #(instance? Pattern %)
              (-> {:database {:subname "bar"
                              :facts-blacklist-type "regex"
                              :facts-blacklist ["^foo$" "bar.*" "b[a].?z"]}}
                  convert-blacklist-config
                  (get-in [:database :facts-blacklist]))))

  (is (thrown+-with-msg? [:type ::conf/cli-error]
                         #".*Unclosed character class near index 4\.*"
                         (-> {:database {:subname "bar"
                                         :facts-blacklist-type "regex"
                                         :facts-blacklist ["^foo[" "(bar.*"]}}
                             convert-blacklist-config))))

(deftest blacklist-conversion-is-no-op-when-type-literal
  ;; with blacklist-type set to literal all blacklist entries kept as literal strings
  (is (= ["^foo$" "bar.*" "b[a].?z"]
         (-> {:database {:subname "bar"
                         :facts-blacklist-type "literal"
                         :facts-blacklist ["^foo$" "bar.*" "b[a].?z"]}}
             convert-blacklist-config
             (get-in [:database :facts-blacklist])))))

(deftest blacklist-type-only-accepts-literal-regex-as-values
  (let [config-db (fn [bl-type]
                    (-> {:database {:classname "something"
                                    :subname "stuff"
                                    :subprotocol "more stuff"
                                    :facts-blacklist-type bl-type}}
                        (configure-section :database
                                           write-database-config-in
                                           write-database-config-out)))]

    (is (thrown-with-msg? clojure.lang.ExceptionInfo #"Value does not match schema"
                          (config-db "foo")))

    (is (= "regex" (get-in (config-db "regex")
                           [:database :facts-blacklist-type])))

    (is (= "literal" (get-in (config-db "literal")
                             [:database :facts-blacklist-type])))))

(deftest blacklist-type-defaults-to-literal
  (let [config (-> {:database {:classname "something"
                               :subname "stuff"
                               :subprotocol "more stuff"}}
                   (configure-section :database write-database-config-in write-database-config-out)
                   configure-read-db)]
    (is (= (get-in config [:database :facts-blacklist-type]) "literal"))))

(deftest blacklist-converted-correctly-with-ini-and-conf-files
  (let [build-config (fn [x] (-> {:database {:classname "something"
                                             :subname "stuff"
                                             :subprotocol "more stuff"
                                             :facts-blacklist x}}
                                 (configure-section :database write-database-config-in write-database-config-out)
                                 configure-read-db))
        ini-config (build-config "fact1, fact2, fact3")
        hocon-config (build-config ["fact1" "fact2" "fact3"])]
    (is (= (get-in ini-config [:database :facts-blacklist]) ["fact1" "fact2" "fact3"]))
    (is (= (get-in hocon-config [:database :facts-blacklist]) ["fact1" "fact2" "fact3"]))))

(deftest database-configuration
  (testing "database"
    (let [cfg {:database {:subname "baz"}}
          req-re #".* must contain an appropriate .* subname setting"]
      (testing "validate-db-settings"
        ;; Valid config
        (is (= cfg (validate-db-settings cfg)))
        ;; Empty config
        (is (thrown+-with-msg? [:type ::conf/cli-error] req-re
                               (validate-db-settings {})))))

    (testing "the read-db defaulted to the specified write-db"
      (let [config (-> {:database {:subname "stuff"}}
                       (configure-section :database write-database-config-in write-database-config-out)
                       configure-read-db)]
        (is (= "stuff" (get-in config [:read-database :subname])))))

    (testing "the read-db should be specified by a read-database property"
      (let [config (-> {:database {:subname "wronger"}
                        :read-database {:subname "stuff"}}
                       (configure-section :database write-database-config-in write-database-config-out)
                       configure-read-db)]
        (is (= "stuff" (get-in config [:read-database :subname])))))

    (testing "max-pool-size defaults to 25"
      (let [config (-> {:database {:subname "stuff"}}
                       (configure-section :database write-database-config-in write-database-config-out)
                       configure-read-db)]
        (is (= (get-in config [:read-database :maximum-pool-size]) 25))
<<<<<<< HEAD
        (is (= (get-in config [:database :maximum-pool-size]) 25))))

    (testing "facts-blacklist string from .ini converted correctly"
      (let [config (-> {:database {:subname "stuff"
                                   :facts-blacklist "fact1, fact2, fact3"}}
                       (configure-section :database write-database-config-in write-database-config-out)
                       configure-read-db)]
        (is (= (get-in config [:database :facts-blacklist]) ["fact1" "fact2" "fact3"]))))

    (testing "facts-blacklist array from .conf converted correctly"
      (let [config (-> {:database {:subname "stuff"
                                   :facts-blacklist ["fact1" "fact2" "fact3"]}}
                       (configure-section :database write-database-config-in write-database-config-out)
                       configure-read-db)]
        (is (= (get-in config [:database :facts-blacklist]) ["fact1" "fact2" "fact3"]))))))

=======
        (is (= (get-in config [:database :maximum-pool-size]) 25))))))
>>>>>>> 80aafe23

(deftest garbage-collection
  (let [config-with (fn [base-config]
                      (-> base-config
                          (update :database merge sample-db-config)
                          (configure-section :database
                                             write-database-config-in
                                             write-database-config-out)))]
    (testing "gc-interval"
      (testing "should use the value specified in minutes"
        (let [gc-interval (get-in (config-with {:database {:gc-interval 900}})
                                  [:database :gc-interval])]
          (is (pl-time/period? gc-interval))
          (is (= 900 (pl-time/to-minutes gc-interval)))))
      (testing "should default to 60 minutes"
        (let [gc-interval (get-in (config-with {:database {}})
                                  [:database :gc-interval])]
          (is (pl-time/period? gc-interval))
          (is (= 60 (pl-time/to-minutes gc-interval))))))

    (testing "node-ttl"
      (testing "should parse node-ttl and return a Pl-Time/Period object"
        (let [node-ttl (get-in (config-with {:database {:node-ttl "10d"}})
                               [:database :node-ttl])]
          (is (pl-time/period? node-ttl))
          (is (= (time/days 10) (time/days (pl-time/to-days node-ttl))))))
      (testing "should default to 7 days"
        (let [node-ttl (get-in (config-with {}) [:database :node-ttl])]
          (is (pl-time/period? node-ttl))
          (is (= 7 (pl-time/to-days node-ttl))))))

    (testing "node-purge-ttl"
      (testing "should parse node-purge-ttl and return a Pl-Time/Period object"
        (let [node-purge-ttl (get-in (config-with {:database {:node-purge-ttl "10d"}})
                               [:database :node-purge-ttl])]
          (is (pl-time/period? node-purge-ttl))
          (is (= (time/days 10) (time/days (pl-time/to-days node-purge-ttl))))))
      (testing "should default to 14 days"
        (let [node-purge-ttl (get-in (config-with {}) [:database :node-purge-ttl])]
          (is (pl-time/period? node-purge-ttl))
          (is (= 14 (pl-time/to-days node-purge-ttl))))))

    (testing "node-purge-gc-batch-limit"
      (testing "should use the value specified"
        (let [x (get-in (config-with {:database {:node-purge-gc-batch-limit 3}})
                        [:database :node-purge-gc-batch-limit])]
          (is (integer? x))
          (is (= 3 x))))
      (testing "should default to 25"
        (let [x (get-in (config-with {})
                        [:database :node-purge-gc-batch-limit])]
          (is (integer? x))
          (is (= 25 x)))))

    (testing "report-ttl"
      (testing "should parse report-ttl and produce report-ttl"
        (let [report-ttl (get-in (config-with {:database {:report-ttl "10d"}})
                                 [:database :report-ttl])]
          (is (pl-time/period? report-ttl))
          (is (= (time/days 10) (time/days (pl-time/to-days report-ttl))))))
      (testing "should default to 14 days"
        (let [report-ttl (get-in (config-with {}) [:database :report-ttl])]
          (is (pl-time/period? report-ttl))
          (is (= (time/days 14) (time/days (pl-time/to-days report-ttl)))))))))

(defn vardir [path]
  {:global {:vardir (str path)}})

(deftest vardir-validation
  (testing "should fail if it's not specified"
    (is (thrown-with-msg? IllegalArgumentException #"is not specified"
                          (validate-vardir {:global {:vardir nil}}))))

  (testing "should fail if it doesn't exist"
    (is (thrown-with-msg? java.io.FileNotFoundException #"does not exist"
                          (validate-vardir (vardir "/abc/def/ghi")))))

  (testing "should fail if it's not a directory"
    (let [filename (doto (java.io.File/createTempFile "not_a" "directory")
                     (.deleteOnExit))]
      (is (thrown-with-msg? java.io.FileNotFoundException #"is not a directory"
                            (validate-vardir (vardir filename))))))

  (testing "should fail if it's not writable"
    (let [filename (doto (java.io.File/createTempFile "not" "writable")
                     (.deleteOnExit)
                     (.delete)
                     (.mkdir)
                     (.setReadOnly))]
      (is (thrown-with-msg? java.io.FileNotFoundException #"is not writable"
                            (validate-vardir (vardir filename))))))

  (testing "should return the value if everything is okay"
    (let [filename (doto (java.io.File/createTempFile "totally" "okay")
                     (.deleteOnExit)
                     (.delete)
                     (.mkdir)
                     (.setWritable true))]
      (is (= (validate-vardir (vardir filename))
             (vardir filename)))))

  (testing "should support relative paths"
    (let [filename "./target/totally/okay"]
      (doto (fs/file filename)
        (.deleteOnExit)
        (.mkdirs)
        (.setWritable true))
      (is (= (validate-vardir (vardir filename))
             (vardir filename))))))

(deftest product-name-validation
  (doseq [product-name ["puppetdb" "pe-puppetdb"]]
    (testing (format "should accept %s and return it" product-name)
      (is (= product-name
             (normalize-product-name product-name)))))

  (doseq [product-name ["PUPPETDB" "PE-PUPPETDB" "PuppetDB" "PE-PuppetDB"]]
    (testing (format "should accept %s and return it lower-cased" product-name)
      (is (= (str/lower-case product-name)
             (normalize-product-name product-name)))))

  (testing "should disallow anything else"
    (is (thrown-with-msg? IllegalArgumentException #"product-name puppet is illegal"
                          (normalize-product-name "puppet")))))

(deftest warn-retirements-test
  (testing "output to standard out"
    (let [bad-config {:repl {:port 123}}
          out-str (with-out-str
                    (binding [*err* *out*]
                      (warn-retirements bad-config)))]
      (is (.contains out-str "[repl] is now retired"))))
  (testing "[database] config deprecations"
    (doseq [param [:classname :subprotocol]]
      (is (= (format "The [database] %s config option has been retired and will be ignored.\n"
                     (name param))
             (with-out-str
               (binding [*err* *out*]
                 (warn-retirements {:database {param "foo"}}))))))))

(deftest test-default-max-command-size
  (testing "default is disabled"
    (let [default-config (:command-processing (configure-command-processing {}))]
      (is (false? (:reject-large-commands default-config)))))

  (testing "enabled but with default size"
    (let [default-config (:command-processing (configure-command-processing {:command-processing {:reject-large-commands "true"}}))]
      (is (true? (:reject-large-commands default-config)))
      (is (= (default-max-command-size)
             (:max-command-size default-config)))))

  (testing "enabled with included max size"
    (let [default-config (:command-processing (configure-command-processing {:command-processing {:reject-large-commands "true"
                                                                                                  :max-command-size 25000}}))]
      (is (true? (:reject-large-commands default-config)))
      (is (= 25000
             (:max-command-size default-config))))))<|MERGE_RESOLUTION|>--- conflicted
+++ resolved
@@ -154,26 +154,7 @@
                        (configure-section :database write-database-config-in write-database-config-out)
                        configure-read-db)]
         (is (= (get-in config [:read-database :maximum-pool-size]) 25))
-<<<<<<< HEAD
-        (is (= (get-in config [:database :maximum-pool-size]) 25))))
-
-    (testing "facts-blacklist string from .ini converted correctly"
-      (let [config (-> {:database {:subname "stuff"
-                                   :facts-blacklist "fact1, fact2, fact3"}}
-                       (configure-section :database write-database-config-in write-database-config-out)
-                       configure-read-db)]
-        (is (= (get-in config [:database :facts-blacklist]) ["fact1" "fact2" "fact3"]))))
-
-    (testing "facts-blacklist array from .conf converted correctly"
-      (let [config (-> {:database {:subname "stuff"
-                                   :facts-blacklist ["fact1" "fact2" "fact3"]}}
-                       (configure-section :database write-database-config-in write-database-config-out)
-                       configure-read-db)]
-        (is (= (get-in config [:database :facts-blacklist]) ["fact1" "fact2" "fact3"]))))))
-
-=======
         (is (= (get-in config [:database :maximum-pool-size]) 25))))))
->>>>>>> 80aafe23
 
 (deftest garbage-collection
   (let [config-with (fn [base-config]
