--- conflicted
+++ resolved
@@ -511,7 +511,6 @@
                      "from (values (1, 'a'::bytea), (1, 'b'::bytea)) x(gid, val) "
                      "group by gid"))))))))
 
-<<<<<<< HEAD
 (deftest migration-50-remove-historical-catalogs
   (jdbc/with-db-connection *db*
     (clear-db-for-testing!)
@@ -522,7 +521,7 @@
 
     (jdbc/insert! :certnames
                   {:certname "foo.local"})
-    
+
     (jdbc/insert! :catalogs
                   {:hash (sutils/munge-hash-for-storage
                            "18440af604d18536b1c77fd688dff8f0f9689d90")
@@ -547,16 +546,15 @@
                    :certname "foo.local"
                    :environment_id 1
                    :producer_timestamp (to-timestamp (now))})
-    
+
     (jdbc/insert! :latest_catalogs
                   {:certname_id 1 :catalog_id 2})
-    
+
     (let [original-catalogs (jdbc/query-to-vec "select id from catalogs")
           _ (apply-migration-for-testing! 50)
           new-catalogs (jdbc/query-to-vec "select id from catalogs")]
       (is (= #{1 2} (set (map :id original-catalogs))))
       (is (= #{2} (set (map :id new-catalogs)))))))
-=======
 
 (deftest test-migrate-from-unsupported-version
   (clear-db-for-testing!)
@@ -587,7 +585,7 @@
   (clear-db-for-testing!)
   (fast-forward-to-migration! 49)
   (let [before-migration (schema-info-map *db*)]
-    (apply-migration-for-testing! 50)
+    (apply-migration-for-testing! 51)
     (is (= {:index-diff nil
             :table-diff [{:left-only {:data_type "text",
                                       :character_octet_length 1073741824},
@@ -606,7 +604,7 @@
 
 (deftest test-resource-params-cache-parameters-to-jsonb
   (clear-db-for-testing!)
-  (fast-forward-to-migration! 50)
+  (fast-forward-to-migration! 51)
   (let [before-migration (schema-info-map *db*)]
     (jdbc/insert! :resource_params_cache
                   {:resource (sutils/munge-hash-for-storage "a0a0a0")
@@ -614,7 +612,7 @@
     (jdbc/insert! :resource_params_cache
                   {:resource (sutils/munge-hash-for-storage "b1b1b1")
                    :parameters (json/generate-string {:c "camel" :d {:1 "dinosaur" :2 "donkey" :3 "daffodil"}})})
-    (apply-migration-for-testing! 51)
+    (apply-migration-for-testing! 52)
     (testing "should migrate resource_params_cache data correctly"
       (let [responses
             (query-to-vec
@@ -644,5 +642,4 @@
                  :datetime_precision nil,
                  :column_default nil,
                  :numeric_scale nil}}}
-              (set (:table-diff schema-diff))))))))
->>>>>>> 8b1d17f2
+              (set (:table-diff schema-diff))))))))