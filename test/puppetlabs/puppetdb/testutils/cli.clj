(ns puppetlabs.puppetdb.testutils.cli
  (:require [clojure.string :as str]
            [clojure.walk :refer [keywordize-keys stringify-keys]]
            [puppetlabs.kitchensink.core :as kitchensink]
            [puppetlabs.puppetdb.utils :as utils]
            [puppetlabs.puppetdb.catalogs :as catalogs]
            [puppetlabs.puppetdb.examples :as examples]
            [puppetlabs.puppetdb.examples.reports :as examples-reports]
            [puppetlabs.puppetdb.factsets :as factsets]
            [puppetlabs.puppetdb.reports :as reports]
            [puppetlabs.puppetdb.testutils.reports :as tur]
            [puppetlabs.puppetdb.testutils.catalogs :as tuc]
            [puppetlabs.puppetdb.testutils.facts :as tuf]
            [puppetlabs.puppetdb.testutils.services :as svc-utils]
<<<<<<< HEAD
            [clojure.walk :as walk]
            [puppetlabs.puppetdb.nodes :as nodes]))
=======
            [puppetlabs.puppetdb.time :as time-coerce :refer [now]]
            [clojure.walk :as walk]))
>>>>>>> e171edfb

(defn get-nodes [&{:keys [include-facts-expiration]}]
  (let [url-suffix (when include-facts-expiration
                     (str "?include_facts_expiration=" include-facts-expiration))]
    (-> (svc-utils/query-url-str (str "/nodes" url-suffix))
        svc-utils/get-or-throw
        :body)))

(defn get-catalogs [certname]
  (-> (svc-utils/get-catalogs certname)
      catalogs/catalogs-query->wire-v9
      vec))

(defn get-reports [certname]
  (-> (svc-utils/get-reports certname)
      tur/munge-reports
      reports/reports-query->wire-v8
      vec))

(defn get-factsets [certname]
  (-> (svc-utils/get-factsets certname)
      factsets/factsets-query->wire-v5
      vec))

(defn get-summary-stats []
  (svc-utils/get-summary-stats))

(def example-certname "foo.local")

(def example-certname2 "foo.bar")

(def example-producer "bar.com")

(def example-facts
  {:certname example-certname
   :environment "DEV"
   :values {:foo "the foo"
            :bar "the bar"
            :baz "the baz"
            :biz {:a [3.14 2.71] :b "the b" :c [1 2 3] :d {:e nil}}}
   :producer_timestamp (time-coerce/to-string (now))
   :producer example-producer})

(def example-catalog
  (-> examples/wire-catalogs
      (get-in [9 :empty])
      (assoc :certname example-certname
             :producer_timestamp (now))))

(def example-report
  (-> examples-reports/reports
      :basic
      (assoc :certname example-certname)
      tur/munge-report
      reports/report-query->wire-v8))

(def node-expiration-timestamp
  (time/now))

(def example-nodes
  [{:certname example-certname
    :expires_facts false
    :expires_facts_updated (time-coerce/to-string node-expiration-timestamp)}
   {:certname example-certname2
    :expires_facts true
    :expires_facts_updated (time-coerce/to-string node-expiration-timestamp)}])

(def example-configure-expiration-false
  {:certname example-certname
   :expire {:facts false}
   :producer_timestamp (time-coerce/to-string node-expiration-timestamp)})

(def example-configure-expiration-true
  {:certname example-certname2
   :expire {:facts true}
   :producer_timestamp (time-coerce/to-string node-expiration-timestamp)})

(defn munge-tar-map
  [tar-map]
  (-> tar-map
      (dissoc "export-metadata.json")
      (update "facts" #(kitchensink/mapvals tuf/munge-facts %))
      (update "reports" #(kitchensink/mapvals (comp stringify-keys
                                                    tur/munge-report-for-comparison
                                                    keywordize-keys) %))
      (update "catalogs" #(kitchensink/mapvals tuc/munge-catalog %))))<|MERGE_RESOLUTION|>--- conflicted
+++ resolved
@@ -12,13 +12,9 @@
             [puppetlabs.puppetdb.testutils.catalogs :as tuc]
             [puppetlabs.puppetdb.testutils.facts :as tuf]
             [puppetlabs.puppetdb.testutils.services :as svc-utils]
-<<<<<<< HEAD
-            [clojure.walk :as walk]
-            [puppetlabs.puppetdb.nodes :as nodes]))
-=======
             [puppetlabs.puppetdb.time :as time-coerce :refer [now]]
             [clojure.walk :as walk]))
->>>>>>> e171edfb
+
 
 (defn get-nodes [&{:keys [include-facts-expiration]}]
   (let [url-suffix (when include-facts-expiration
@@ -76,7 +72,7 @@
       reports/report-query->wire-v8))
 
 (def node-expiration-timestamp
-  (time/now))
+  (now))
 
 (def example-nodes
   [{:certname example-certname
