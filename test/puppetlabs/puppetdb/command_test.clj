--- conflicted
+++ resolved
@@ -691,7 +691,6 @@
   "Support fact command versions"
   [:v4])
 
-<<<<<<< HEAD
 (defn query-factsets [& cols]
   (->> (str "select certname,"
             "       (stable||volatile) as facts,"
@@ -720,27 +719,6 @@
                   "    order by fs.key")
              query-to-vec
              (map #(select-keys % cols))))
-=======
-(defn approx-facts-query []
-  "Get all fact names and their values converting values to text.
-   Returns a vector of maps following the format below:
-   [{:certname \"blarg\" :name \"fact1\" :value \"1\"}]"
-  (->> ["SELECT fp.path as name,"
-        "       COALESCE(fv.value_string,"
-        "                cast(fv.value_integer as text),"
-        "                cast(fv.value_boolean as text),"
-        "                cast(fv.value_float as text),"
-        "                '') as value,"
-        "       fs.certname"
-        "FROM factsets fs"
-        "     INNER JOIN facts as f on fs.id = f.factset_id"
-        "     INNER JOIN fact_values as fv on f.fact_value_id = fv.id"
-        "     INNER JOIN fact_paths as fp on f.fact_path_id = fp.id"
-        "WHERE fp.depth = 0"
-        "ORDER BY name ASC"]
-       (str/join "\n")
-       query-to-vec))
->>>>>>> bb1f0fbb
 
 (let [certname  "foo.example.com"
       facts     {:certname certname
@@ -794,18 +772,13 @@
       (testing "should ignore the blacklisted facts using regex"
         (with-message-handler {:keys [handle-message dlo delay-pool q]}
           (handle-message (queue/store-command q (facts->command-req (version-kwd->num version) command)))
-<<<<<<< HEAD
-          (is (= (query-facts :certname :name :value)
-                 [{:certname certname :name "a" :value "1"}
-=======
           (is (= [{:certname certname :name "a" :value "1"}
->>>>>>> bb1f0fbb
                   {:certname certname :name "b" :value "2"}
                   {:certname certname :name "c" :value "3"}
                   {:certname certname :name "not-blacklisted-fact" :value "val"}
                   {:certname certname :name "notprefix" :value "val"}
                   {:certname certname :name "suff-not" :value "val"}]
-                 (approx-facts-query)))))))
+                 (query-facts :certname :name :value)))))))
 
     (deftest literal-facts-blacklist
         (dotestseq [version fact-versions
@@ -820,7 +793,7 @@
                 (is (= [{:certname certname :name "a" :value "1"}
                         {:certname certname :name "b" :value "2"}
                         {:certname certname :name "c" :value "3"}]
-                       (approx-facts-query))))))))
+                       (query-facts :certname :name :value))))))))
 
   (deftest replace-facts-no-facts
     (dotestseq [version fact-versions
@@ -828,16 +801,9 @@
       (testing "should store the facts"
         (with-message-handler {:keys [handle-message dlo delay-pool q]}
           (handle-message (queue/store-command q (facts->command-req (version-kwd->num version) command)))
-<<<<<<< HEAD
           (is (= [{:certname certname
                    :facts {"a" "1", "b" "2", "c" "3"}}]
                  (query-factsets :certname :facts)))
-=======
-          (is (= [{:certname certname :name "a" :value "1"}
-                  {:certname certname :name "b" :value "2"}
-                  {:certname certname :name "c" :value "3"}]
-                 (approx-facts-query)))
->>>>>>> bb1f0fbb
           (is (= 0 (task-count delay-pool)))
           (is (empty? (fs/list-dir (:path dlo))))
           (let [result (query-to-vec "SELECT certname,environment_id FROM factsets")]
@@ -867,16 +833,9 @@
                         yesterday))
               (is (= (scf-store/environment-id "DEV") (:environment_id result))))
 
-<<<<<<< HEAD
             (is (= [{:certname certname
                      :facts {"a" "1", "b" "2", "c" "3"}}]
                    (query-factsets :certname :facts)))
-=======
-            (is (= [{:certname certname :name "a" :value "1"}
-                    {:certname certname :name "b" :value "2"}
-                    {:certname certname :name "c" :value "3"}]
-                   (approx-facts-query)))
->>>>>>> bb1f0fbb
             (is (= 0 (task-count delay-pool)))
             (is (empty? (fs/list-dir (:path dlo)))))))))
 
@@ -898,18 +857,13 @@
 
           (is (= (query-to-vec "SELECT certname,timestamp,environment_id FROM factsets")
                  [(with-env {:certname certname :timestamp tomorrow})]))
-<<<<<<< HEAD
           (is (= [{:certname certname
                    :facts {"x" "24", "y" "25", "z" "26"}}]
                  (query-factsets :certname :facts)))
           (is (= (query-facts :certname :name :value)
                  [{:certname certname :name "x" :value "24"}
-=======
-          (is (= [{:certname certname :name "x" :value "24"}
->>>>>>> bb1f0fbb
                   {:certname certname :name "y" :value "25"}
-                  {:certname certname :name "z" :value "26"}]
-                 (approx-facts-query)))
+                  {:certname certname :name "z" :value "26"}]))
           (is (= 0 (task-count delay-pool)))
           (is (empty? (fs/list-dir (:path dlo))))))))
 
@@ -924,18 +878,13 @@
           (handle-message (queue/store-command q (facts->command-req (version-kwd->num version) command)))
           (is (= (query-to-vec "SELECT certname,deactivated FROM certnames")
                  [{:certname certname :deactivated nil}]))
-<<<<<<< HEAD
           (is (= [{:certname certname
                    :facts {"a" "1", "b" "2", "c" "3"}}]
                  (query-factsets :certname :facts)))
           (is (= (query-facts :certname :name :value)
                  [{:certname certname :name "a" :value "1"}
-=======
-          (is (= [{:certname certname :name "a" :value "1"}
->>>>>>> bb1f0fbb
                   {:certname certname :name "b" :value "2"}
-                  {:certname certname :name "c" :value "3"}]
-                 (approx-facts-query)))
+                  {:certname certname :name "c" :value "3"}]))
           (is (= 0 (task-count delay-pool)))
           (is (empty? (fs/list-dir (:path dlo))))))
 
@@ -949,18 +898,13 @@
 
           (is (= (query-to-vec "SELECT certname,deactivated FROM certnames")
                  [{:certname certname :deactivated tomorrow}]))
-<<<<<<< HEAD
           (is (= [{:certname certname
                    :facts {"a" "1", "b" "2", "c" "3"}}]
                  (query-factsets :certname :facts)))
           (is (= (query-facts :certname :name :value)
                  [{:certname certname :name "a" :value "1"}
-=======
-          (is (= [{:certname certname :name "a" :value "1"}
->>>>>>> bb1f0fbb
                   {:certname certname :name "b" :value "2"}
-                  {:certname certname :name "c" :value "3"}]
-                 (approx-facts-query)))
+                  {:certname certname :name "c" :value "3"}]))
           (is (= 0 (task-count delay-pool)))
           (is (empty? (fs/list-dir (:path dlo)))))))))
 
