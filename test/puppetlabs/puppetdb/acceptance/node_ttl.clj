(ns puppetlabs.puppetdb.acceptance.node-ttl
<<<<<<< HEAD
  (:require
   [clj-time.core :as tc :refer [now]]
   [clojure.test :refer :all]
   [puppetlabs.puppetdb.cheshire :as json]
   [puppetlabs.puppetdb.cli.services :as cli-svc]
   [puppetlabs.puppetdb.examples :refer [wire-catalogs]]
   [puppetlabs.puppetdb.test-protocols :refer [called?]]
   [puppetlabs.puppetdb.testutils :as tu]
   [puppetlabs.puppetdb.testutils.db :refer [*db* with-test-db]]
   [puppetlabs.puppetdb.testutils.http :as tuhttp]
   [puppetlabs.puppetdb.testutils.services :as svc-utils
    :refer [*server* with-pdb-with-no-gc]]
   [puppetlabs.puppetdb.time :as time]
   [puppetlabs.puppetdb.utils :as utils]
   [puppetlabs.trapperkeeper.app :refer [get-service]]))
=======
  (:require [clojure.test :refer :all]
            [puppetlabs.puppetdb.testutils.services :as svc-utils]
            [puppetlabs.puppetdb.utils :as utils]
            [puppetlabs.puppetdb.testutils.db :refer [*db* with-test-db]]
            [puppetlabs.puppetdb.testutils.http :as tuhttp]
            [puppetlabs.puppetdb.examples :refer [wire-catalogs]]
            [puppetlabs.puppetdb.testutils :as tu]
            [puppetlabs.puppetdb.test-protocols :refer [called?]]
            [puppetlabs.puppetdb.time :refer [now]]))
>>>>>>> e171edfb

(deftest test-node-ttl
  (tu/with-coordinated-fn run-purge-nodes puppetlabs.puppetdb.cli.services/purge-nodes!
    (tu/with-coordinated-fn run-expire-nodes puppetlabs.puppetdb.cli.services/auto-expire-nodes!
      (with-test-db
        (svc-utils/call-with-puppetdb-instance
         (-> (svc-utils/create-temp-config)
             (assoc :database *db*)
             (assoc-in [:database :node-ttl] "1s")
             (assoc-in [:database :node-purge-ttl] "1s"))
         (fn []
           (let [certname "foo.com"
                 catalog (-> (get-in wire-catalogs [8 :empty])
                             (assoc :certname certname
                                    :producer_timestamp (now)))]
             (svc-utils/sync-command-post (svc-utils/pdb-cmd-url) certname
                                          "replace catalog" 8 catalog)

             (is (= 1 (count (:body (svc-utils/get (svc-utils/query-url-str "/nodes"))))))
             (is (nil? (-> (svc-utils/query-url-str "/nodes/foo.com")
                           svc-utils/get
                           (get-in [:body :expired]))))
             (Thread/sleep 1000)
             (run-expire-nodes)

             (is (= 0 (count (:body (svc-utils/get (svc-utils/query-url-str "/nodes"))))))
             (is (->  (svc-utils/query-url-str "/nodes/foo.com")
                      svc-utils/get
                      (get-in [:body :expired])))
             (Thread/sleep 1000)
             (run-purge-nodes)

             (is (= 0
                    (-> (svc-utils/query-url-str "/nodes")
                        svc-utils/get
                        :body
                        count)))
             (is (= {:error "No information is known about node foo.com"}
                    (-> (svc-utils/query-url-str "/nodes/foo.com")
                        svc-utils/get
                        :body))))))))))

(deftest configure-expiration-behavior
  (let [lifetime-ms 1
        lifetime-cfg (str lifetime-ms "ms")]
    (with-test-db
      (svc-utils/call-with-single-quiet-pdb-instance
       (-> (svc-utils/create-temp-config)
           (assoc :database *db*)
           (assoc-in [:database :node-ttl] lifetime-cfg)
           (assoc-in [:database :node-purge-ttl] lifetime-cfg))
       (fn []
         (let [pdb (get-service *server* :PuppetDBServer)
               do-cmd (fn [wire cmd version]
                        (svc-utils/sync-command-post (svc-utils/pdb-cmd-url)
                                                     (:certname wire)
                                                     cmd
                                                     version
                                                     wire))
               add-catalog (fn [certname stamp]
                             (-> (get-in wire-catalogs [8 :empty])
                                 (assoc :certname certname
                                        :producer_timestamp stamp)
                                 (do-cmd "replace catalog" 8)))
               add-facts (fn [certname stamp facts]
                           (do-cmd {:producer_timestamp (str stamp)
                                    :timestamp stamp
                                    :producer nil
                                    :certname certname
                                    :environment "dev"
                                    :values facts}
                                   "replace facts" 5))
               deactivate (fn [certname stamp]
                            (do-cmd {:producer_timstamp stamp
                                :certname certname}
                                    "deactivate node" 3))
               set-expire (fn [certname stamp expire-facts?]
                            (do-cmd {:producer_timstamp stamp
                                     :certname certname
                                     :expire {:facts expire-facts?}}
                                    "configure expiration" 1))
               compare-certs #(compare (get %1 "certname") (get %2 "certname"))
               nodes (fn []
                       (->> {:query ["from" "nodes"
                                     ["extract" ["certname" "expired"]
                                      ["or"
                                       ["=" "node_state" "active"]
                                       ["=" "node_state" "inactive"]]]]}
                            (svc-utils/post (svc-utils/query-url-str ""))
                            :body
                            slurp
                            json/parse-string
                            (sort compare-certs)))
               facts (fn []
                       (->> {:query ["from" "factsets"
                                     ["extract" ["certname" "facts"]
                                      ["or"
                                       ["=" "node_state" "active"]
                                       ["=" "node_state" "inactive"]]]]}
                            (svc-utils/post (svc-utils/query-url-str ""))
                            :body
                            slurp
                            json/parse-string
                            (map #(update % "facts" (fn [v] (get v "data"))))
                            (sort compare-certs)))]

           (testing "facts don't expire/purge when expire configured to false"
             (let [start-time (now)]
               (set-expire "foo" (now) false)
               (add-catalog "foo" (now))
               (add-facts "foo" (now) {:x 1})
               (add-facts "bar" (now) {:y 1})
               (Thread/sleep (inc lifetime-ms))
               (is (= [{"certname" "bar" "expired" nil}
                       {"certname" "foo" "expired" nil}]
                      (nodes)))
               (cli-svc/clean pdb ["expire_nodes"])
               (let [result (nodes)]
                 (is (= 2 (count result)))
                 (is (= {"certname" "foo" "expired" nil} (second result)))
                 (is (= "bar" (-> result first (get "certname"))))
                 (is (tc/after? (now)
                                (-> result first (get "expired") time/from-string))))
               (= [{"certname" "bar", "facts" [{"name" "y", "value" 1}]}
                   {"certname" "foo", "facts" [{"name" "x", "value" 1}]}]
                  (facts))
               (cli-svc/clean pdb ["purge_nodes"])
               (is (= [{"certname" "foo" "expired" nil}] (nodes)))
               (= [{"certname" "foo", "facts" [{"name" "x", "value" 1}]}]
                  (facts))))

           (testing "changing expiration from false to true allows expire/purge"
             (let [start-time (now)]
               (set-expire "foo" (now) true)
               (cli-svc/clean pdb ["expire_nodes"])
               (let [result (nodes)]
                 (is (= 1 (count result)))
                 (is (= "foo" (-> result first (get "certname"))))
                 (is (tc/after? (now)
                                (-> result first (get "expired") time/from-string))))
               (= [{"certname" "foo", "facts" [{"name" "x", "value" 1}]}]
                  (facts))
               (cli-svc/clean pdb ["purge_nodes"])
               (is (= [] (nodes)))
               (= [] (facts))))

           (testing "nodes with unexpirable facts deactivate properly"
             (set-expire "foo" (now) false)
             (add-catalog "foo" (now))
             (add-facts "foo" (now) {:x 1})
             (is (= [{"certname" "foo" "expired" nil}] (nodes)))
             (cli-svc/clean pdb [])
             (is (= [{"certname" "foo" "expired" nil}] (nodes)))
             (deactivate "foo" (now))
             (is (= [{"certname" "foo" "expired" nil}] (nodes)))
             (cli-svc/clean pdb [])
             (is (= [] (nodes))))))))))

(deftest test-zero-gc-interval
  (with-redefs [puppetlabs.puppetdb.cli.services/purge-nodes! (tu/mock-fn)]
    (with-test-db
      (svc-utils/call-with-puppetdb-instance
       (-> (svc-utils/create-temp-config)
           (assoc :database *db*)
           (assoc-in [:database :node-ttl] "0s")
           (assoc-in [:database :report-ttl] "0s")
           (assoc-in [:database :node-purge-ttl] "1s")
           (assoc-in [:database :gc-interval] 0))
       (fn []
         (Thread/sleep 1500)
         (is (not (called? puppetlabs.puppetdb.cli.services/purge-nodes!))))))))<|MERGE_RESOLUTION|>--- conflicted
+++ resolved
@@ -1,7 +1,5 @@
 (ns puppetlabs.puppetdb.acceptance.node-ttl
-<<<<<<< HEAD
   (:require
-   [clj-time.core :as tc :refer [now]]
    [clojure.test :refer :all]
    [puppetlabs.puppetdb.cheshire :as json]
    [puppetlabs.puppetdb.cli.services :as cli-svc]
@@ -12,20 +10,9 @@
    [puppetlabs.puppetdb.testutils.http :as tuhttp]
    [puppetlabs.puppetdb.testutils.services :as svc-utils
     :refer [*server* with-pdb-with-no-gc]]
-   [puppetlabs.puppetdb.time :as time]
+   [puppetlabs.puppetdb.time :as tc :refer [now parse-wire-datetime]]
    [puppetlabs.puppetdb.utils :as utils]
    [puppetlabs.trapperkeeper.app :refer [get-service]]))
-=======
-  (:require [clojure.test :refer :all]
-            [puppetlabs.puppetdb.testutils.services :as svc-utils]
-            [puppetlabs.puppetdb.utils :as utils]
-            [puppetlabs.puppetdb.testutils.db :refer [*db* with-test-db]]
-            [puppetlabs.puppetdb.testutils.http :as tuhttp]
-            [puppetlabs.puppetdb.examples :refer [wire-catalogs]]
-            [puppetlabs.puppetdb.testutils :as tu]
-            [puppetlabs.puppetdb.test-protocols :refer [called?]]
-            [puppetlabs.puppetdb.time :refer [now]]))
->>>>>>> e171edfb
 
 (deftest test-node-ttl
   (tu/with-coordinated-fn run-purge-nodes puppetlabs.puppetdb.cli.services/purge-nodes!
@@ -148,7 +135,7 @@
                  (is (= {"certname" "foo" "expired" nil} (second result)))
                  (is (= "bar" (-> result first (get "certname"))))
                  (is (tc/after? (now)
-                                (-> result first (get "expired") time/from-string))))
+                                (-> result first (get "expired") parse-wire-datetime))))
                (= [{"certname" "bar", "facts" [{"name" "y", "value" 1}]}
                    {"certname" "foo", "facts" [{"name" "x", "value" 1}]}]
                   (facts))
@@ -165,7 +152,7 @@
                  (is (= 1 (count result)))
                  (is (= "foo" (-> result first (get "certname"))))
                  (is (tc/after? (now)
-                                (-> result first (get "expired") time/from-string))))
+                                (-> result first (get "expired") parse-wire-datetime))))
                (= [{"certname" "foo", "facts" [{"name" "x", "value" 1}]}]
                   (facts))
                (cli-svc/clean pdb ["purge_nodes"])
