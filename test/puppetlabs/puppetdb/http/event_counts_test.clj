--- conflicted
+++ resolved
@@ -7,14 +7,8 @@
             [clojure.walk :refer [keywordize-keys]]
             [puppetlabs.puppetdb.examples.reports :refer :all]
             [puppetlabs.puppetdb.testutils.catalogs :as testcat]
-<<<<<<< HEAD
-            [puppetlabs.puppetdb.testutils :refer [paged-results ]]
             [puppetlabs.puppetdb.testutils.http :refer [deftest-http-app
                                                         query-response query-result
-=======
-            [puppetlabs.puppetdb.testutils :refer [deftestseq]]
-            [puppetlabs.puppetdb.testutils.http :refer [query-response query-result
->>>>>>> 13aa236f
                                                         vector-param
                                                         ordered-query-result]]
             [puppetlabs.puppetdb.testutils.reports :refer [store-example-report!]]
