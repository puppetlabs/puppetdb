language: generic
dist: trusty

# Always explicitly set sudo.  Otherwise travis' defaults may vary
# based on when the repository testing was enabled.
sudo: required

services:
  - docker

# The test specifications are all extracted from the PDB_TEST value.

# jdk_switcher is a shell function, so we can't handle it in
# prep-os-essentials-for:
# https://github.com/travis-ci/travis-ci/issues/9927

# We explicitly set up lein and pgbox at the top level so that we can
# use them in commands like test-config, and so we can't end up doing
# it multiple times if any of the (e.g. boxed-) sub-commands also make
# the attempt.

aliases:
  - &run-core-and-ext-tests |
    set -e
    jdk="$(ext/bin/jdk-from-spec "$PDB_TEST")"
    jdkver="${jdk##*jdk}"
    ext/travisci/prep-os-essentials-for "$PDB_TEST"
    case "$OSTYPE" in
      linux*)
        if test "$jdkver" -lt 9 ; then
          jdk_switcher use "$jdk";
        else
          ext/bin/require-jdk "$jdk" ext/travisci/local
          export JAVA_HOME="$(pwd)/ext/travisci/local/jdk"
          export PATH="$JAVA_HOME/bin:$PATH"
        fi
        ;;
      darwin*)
        export JAVA_HOME="/Library/Java/JavaVirtualMachines/adoptopenjdk-$jdkver.jdk/Contents/Home"
        export PATH="$JAVA_HOME/bin:$PATH"
        hash -r
        ;;
      *)
        echo "$OSTYPE is not a supported system" 1>&2
        exit 2
        ;;
    esac
    mkdir -p ext/travisci/local
    export PATH="$(pwd)/ext/travisci/local/bin:$PATH"
    ext/bin/require-leiningen default ext/travisci/local
    ext/bin/require-pgbox default ext/travisci/local
    pgver="$(ext/travisci/prefixed-ref-from-spec "$PDB_TEST" pg-)"
    ext/bin/test-config --set pgver "$pgver"
    ext/bin/test-config --set pgport 34335
    ext/bin/check-spec-env "$PDB_TEST"
    ext/bin/boxed-core-tests -- lein test
    ext/bin/run-external-tests

  - &run-integration-tests |
    set -e
    jdk="$(ext/bin/jdk-from-spec "$PDB_TEST")"
    jdkver="${jdk##*jdk}"
    ext/travisci/prep-os-essentials-for "$PDB_TEST"
    case "$OSTYPE" in
      linux*)
        if test "$jdkver" -lt 9 ; then
          jdk_switcher use "$jdk";
        else
          ext/bin/require-jdk "$jdk" ext/travisci/local
          export JAVA_HOME="$(pwd)/ext/travisci/local/jdk"
          export PATH="$JAVA_HOME/bin:$PATH"
        fi
        ;;
      darwin*)
        export JAVA_HOME="/Library/Java/JavaVirtualMachines/adoptopenjdk-$jdkver.jdk/Contents/Home"
        export PATH="$JAVA_HOME/bin:$PATH"
        hash -r
        ;;
      *)
        echo "$OSTYPE is not a supported system" 1>&2
        exit 2
        ;;
    esac
    mkdir -p ext/travisci/local
    export PATH="$(pwd)/ext/travisci/local/bin:$PATH"
    ext/bin/require-leiningen default ext/travisci/local
    ext/bin/require-pgbox default ext/travisci/local
    pgver="$(ext/travisci/prefixed-ref-from-spec "$PDB_TEST" pg-)"
    puppet="$(ext/travisci/prefixed-ref-from-spec "$PDB_TEST" pup-)"
    server="$(ext/travisci/prefixed-ref-from-spec "$PDB_TEST" srv-)"
    ext/bin/test-config --set pgver "$pgver"
    ext/bin/test-config --set pgport 34335
    ext/bin/test-config --set puppet-ref "$puppet"
    ext/bin/test-config --set puppetserver-ref "$server"
    PDB_TEST_RICH_DATA="$(ext/travisci/spec-includes "$PDB_TEST" rich)"
    export PDB_TEST_RICH_DATA
    ext/bin/check-spec-env "$PDB_TEST"
    ext/bin/boxed-integration-tests -- lein test :integration

  - &run-spec-tests |
    set -e
    puppet_ref="$(ext/travisci/prefixed-ref-from-spec "$PDB_TEST" pup-)"
    ext/bin/check-spec-env "$PDB_TEST"
    ext/bin/run-rspec-tests "$puppet_ref"

  - &run-docker-tests |
    set -ex
    cd docker
    make lint
    make build
    make test

jobs:
  include:

    # === core+ext tests
    - stage: ❧ pdb tests
      env: PDB_TEST=core+ext/openjdk8/pg-9.6
      script: *run-core-and-ext-tests

    - stage: ❧ pdb tests
      env: PDB_TEST=core+ext/oraclejdk8/pg-9.6
      script: *run-core-and-ext-tests

    - stage: ❧ pdb tests
      env: PDB_TEST=core+ext/openjdk10/pg-9.6
      script: *run-core-and-ext-tests

    - stage: ❧ pdb tests
      env: PDB_TEST=core+ext/openjdk8/pg-11
      script: *run-core-and-ext-tests

    # === integration with current platform
    - stage: ❧ pdb tests
      env: PDB_TEST=int/openjdk10/pup-6.0.x/srv-6.0.x/pg-9.6
      script: *run-integration-tests

    - stage: ❧ pdb tests
      env: PDB_TEST=int/openjdk10/pup-6.0.x/srv-6.0.x/pg-9.6/rich
      script: *run-integration-tests

    - stage: ❧ pdb tests
      env: PDB_TEST=int/openjdk8/pup-6.0.x/srv-6.0.x/pg-9.6/rich
      script: *run-integration-tests

    - stage: ❧ pdb tests
      env: PDB_TEST=int/oraclejdk8/pup-6.0.x/srv-6.0.x/pg-9.6/rich
      script: *run-integration-tests

    - stage: ❧ pdb tests
      env: PDB_TEST=int/openjdk8/pup-6.0.x/srv-6.0.x/pg-11
      script: *run-integration-tests

    # === integration with previous platform (no support for jdk > 8)
    - stage: ❧ pdb tests
      env: PDB_TEST=int/openjdk8/pup-5.5.x/srv-5.3.x/pg-9.6
      script: *run-integration-tests

    - stage: ❧ pdb tests
      env: PDB_TEST=int/oraclejdk8/pup-5.5.x/srv-5.3.x/pg-9.6
      script: *run-integration-tests

    # === rspec tests
    - stage: ❧ pdb tests
      env: PDB_TEST=rspec/pup-6.0.x
      script: *run-spec-tests

    - stage: ❧ pdb tests
      env: PDB_TEST=rspec/pup-5.5.x
      script: *run-spec-tests

    # ==== osx

    # === core+ext tests
    - stage: ❧ pdb tests
      env: PDB_TEST=core+ext/openjdk8/pg-9.6
      script: *run-core-and-ext-tests
      os: osx

    - stage: ❧ pdb tests
      env: PDB_TEST=core+ext/openjdk10/pg-9.6
      script: *run-core-and-ext-tests
      os: osx

    # === integration tests
    - stage: ❧ pdb tests
      env: PDB_TEST=int/openjdk8/pup-6.0.x/srv-6.0.x/pg-9.6/rich
      script: *run-integration-tests
      os: osx

    - stage: ❧ pdb tests
      env: PDB_TEST=int/openjdk10/pup-6.0.x/srv-6.0.x/pg-9.6/rich
      script: *run-integration-tests
      os: osx

    # === rspec tests
    - stage: ❧ pdb tests
      env: PDB_TEST=rspec/pup-6.0.x
      script: *run-spec-tests
      os: osx

<<<<<<< HEAD
    - stage: ❧ pdb container tests
      script: *run-docker-tests
=======
matrix:
  allow_failures:
  - os: osx
>>>>>>> 91768795

on_success: ext/travisci/on-success

notifications:
  email: false
  slack:
    template:
      - "<%{compare_url}|%{commit_subject}> | %{author}"
      - "%{repository_slug} %{branch} | <%{build_url}|#%{build_number}> %{result} in %{elapsed_time}"
    rooms:
      secure: IJU0YgGYbKgM7NupaOmE2BYra2mNx7+e5vAYNL+5oaRXolbHCyg0WzfFWilhMK3KEi8oIMKXR4ZzoUZLAqeOQzX7nnsLqC3wjyDHCgxtp4O+5GNKyeLN4ItoI1f2d6qyiiBPkHgVPuLhG3yyQ+wD0dMc9vSYmxfoazqe9HD/9UE=

cache:
  directories:
    - $HOME/.m2
    - $HOME/Library/Caches/Homebrew
    - vendor/bundle/ruby
    - ext/travisci/local/jdk<|MERGE_RESOLUTION|>--- conflicted
+++ resolved
@@ -199,14 +199,12 @@
       script: *run-spec-tests
       os: osx
 
-<<<<<<< HEAD
     - stage: ❧ pdb container tests
       script: *run-docker-tests
-=======
+
 matrix:
   allow_failures:
   - os: osx
->>>>>>> 91768795
 
 on_success: ext/travisci/on-success
 
