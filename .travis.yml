--- conflicted
+++ resolved
@@ -79,16 +79,12 @@
       env: PDB_TEST=core+ext/openjdk11/pg-12
       script: *run-core-and-ext-tests
 
-<<<<<<< HEAD
-    # Leaving this one test that uses the deprecated jdk8
-=======
     - stage: ❧ pdb tests
       name: core+ext jdk-11 pg-13
       env: PDB_TEST=core+ext/openjdk11/pg-13
       script: *run-core-and-ext-tests
 
     # Legacy testing, we do not promise support for jdk 8 or pg 9.6
->>>>>>> 7769dff8
     - stage: ❧ pdb tests
       name: core+ext jdk-8 pg-11
       env: PDB_TEST=core+ext/openjdk8/pg-11
