language: generic
dist: trusty

# Always explicitly set sudo.  Otherwise travis' defaults may vary
# based on when the repository testing was enabled.
sudo: required

# The test specifications are all extracted from the PDB_TEST value.

# jdk_switcher is a shell function, so we can't handle it in
# prep-os-essentials-for:
# https://github.com/travis-ci/travis-ci/issues/9927

# We explicitly set up lein and pgbox at the top level so that we can
# use them in commands like test-config, and so we can't end up doing
# it multiple times if any of the (e.g. boxed-) sub-commands also make
# the attempt.

aliases:
  - &run-core-and-ext-tests |
    set -e
    jdk="$(ext/travisci/jdk-from-spec "$PDB_TEST")"
    jdkver="${jdk##*jdk}"
    if test "$(uname)" = Linux -a "$jdkver" -lt 9 ; then
        jdk_switcher use "$jdk";
    elif test "$(uname)" = Linux; then
        ext/bin/require-jdk "$jdk" ext/travisci/local
        export JAVA_HOME="$(pwd)/ext/travisci/local/jdk"
        export PATH="$JAVA_HOME/bin:$PATH"
    fi
    ext/travisci/prep-os-essentials-for "$PDB_TEST"
    mkdir -p ext/travisci/local
    export PATH="$(pwd)/ext/travisci/local/bin:$PATH"
    ext/bin/require-leiningen default ext/travisci/local
    ext/bin/require-pgbox default ext/travisci/local
    pgver="$(ext/travisci/prefixed-ref-from-spec "$PDB_TEST" pg-)"
    ext/bin/test-config --set pgver "$pgver"
    ext/bin/test-config --set pgport 34335
    ext/bin/boxed-core-tests -- lein test
    ext/bin/run-external-tests

  - &run-integration-tests |
    set -e
    jdk="$(ext/travisci/jdk-from-spec "$PDB_TEST")"
    jdkver="${jdk##*jdk}"
    if test "$(uname)" = Linux -a "$jdkver" -lt 9 ; then
        jdk_switcher use "$jdk";
    elif test "$(uname)" = Linux; then
        ext/bin/require-jdk "$jdk" ext/travisci/local
        export JAVA_HOME="$(pwd)/ext/travisci/local/jdk"
        export PATH="$JAVA_HOME/bin:$PATH"
    fi
    ext/travisci/prep-os-essentials-for "$PDB_TEST"
    mkdir -p ext/travisci/local
    export PATH="$(pwd)/ext/travisci/local/bin:$PATH"
    ext/bin/require-leiningen default ext/travisci/local
    ext/bin/require-pgbox default ext/travisci/local
    pgver="$(ext/travisci/prefixed-ref-from-spec "$PDB_TEST" pg-)"
    puppet="$(ext/travisci/prefixed-ref-from-spec "$PDB_TEST" pup-)"
    server="$(ext/travisci/prefixed-ref-from-spec "$PDB_TEST" srv-)"
    ext/bin/test-config --set pgver "$pgver"
    ext/bin/test-config --set pgport 34335
    ext/bin/test-config --set puppet-ref "$puppet"
    ext/bin/test-config --set puppetserver-ref "$server"
    PDB_TEST_RICH_DATA="$(ext/travisci/spec-includes "$PDB_TEST" rich)"
    export PDB_TEST_RICH_DATA
    ext/bin/boxed-integration-tests -- lein test :integration

  - &run-spec-tests |
    set -e
    puppet_ref="$(ext/travisci/prefixed-ref-from-spec "$PDB_TEST" pup-)"
    ext/bin/run-rspec-tests "$puppet_ref"

jobs:
  include:

    # === core+ext tests
    - stage: ❧ pdb tests
      env: PDB_TEST=core+ext/openjdk8/pg-9.6
      script: *run-core-and-ext-tests

    - stage: ❧ pdb tests
      env: PDB_TEST=core+ext/oraclejdk8/pg-9.6
      script: *run-core-and-ext-tests

    - stage: ❧ pdb tests
      env: PDB_TEST=core+ext/openjdk10/pg-9.6
      script: *run-core-and-ext-tests

    - stage: ❧ pdb tests
      env: PDB_TEST=core+ext/oraclejdk10/pg-9.6
      script: *run-core-and-ext-tests

    # === integration tests
    - stage: ❧ pdb tests
      env: PDB_TEST=int/openjdk8/pup-master/srv-master/pg-9.6
      script: *run-integration-tests

    - stage: ❧ pdb tests
      env: PDB_TEST=int/rich/openjdk8/pup-master/srv-master/pg-9.6
      script: *run-integration-tests

    - stage: ❧ pdb tests
      env: PDB_TEST=int/oraclejdk8/pup-master/srv-master/pg-9.6
      script: *run-integration-tests

    - stage: ❧ pdb tests
      env: PDB_TEST=int/openjdk10/pup-master/srv-master/pg-9.6
      script: *run-integration-tests

    - stage: ❧ pdb tests
      env: PDB_TEST=int/rich/oraclejdk10/pup-master/srv-master/pg-9.6
      script: *run-integration-tests

    - stage: ❧ pdb tests
      env: PDB_TEST=int/openjdk8/pup-6.0.x/srv-6.0.x/pg-9.6
      script: *run-integration-tests

    - stage: ❧ pdb tests
      env: PDB_TEST=int/oraclejdk8/pup-6.0.x/srv-6.0.x/pg-9.6
      script: *run-integration-tests

    # === rspec tests
    - stage: ❧ pdb tests
<<<<<<< HEAD
      env: PDB_TEST=rspec/pup-master
      script: ext/travisci/run-rspec-tests master

    - stage: ❧ pdb tests
      env: PDB_TEST=rspec/pup-6.0.x
      script: ext/travisci/run-rspec-tests 5.5.x
=======
      env: PDB_TEST=rspec/pup-5.5.x
      script: *run-spec-tests

    - stage: ❧ pdb tests
      env: PDB_TEST=rspec/pup-5.3.x
      script: *run-spec-tests
>>>>>>> 239d9747


    # ==== osx

    # === core+ext tests
    - stage: ❧ pdb tests
      env: PDB_TEST=core+ext/openjdk8/pg-9.6
      script: *run-core-and-ext-tests
      os: osx

    - stage: ❧ pdb tests
      env: PDB_TEST=core+ext/openjdk10/pg-9.6
      script: *run-core-and-ext-tests
      os: osx

    # === integration tests
    - stage: ❧ pdb tests
      env: PDB_TEST=int/openjdk8/pup-6.0.x/srv-6.0.x/pg-9.6
      script: *run-integration-tests
      os: osx

    - stage: ❧ pdb tests
      env: PDB_TEST=int/openjdk10/pup-master/srv-master/pg-9.6
      script: *run-integration-tests
      os: osx

    # === rspec tests
    - stage: ❧ pdb tests
<<<<<<< HEAD
      env: PDB_TEST=rspec/pup-6.0.x
      script: ext/travisci/run-rspec-tests 5.5.x
=======
      env: PDB_TEST=rspec/pup-5.5.x
      script: *run-spec-tests
>>>>>>> 239d9747
      os: osx

on_success: ext/travisci/on-success

notifications:
  email: false
  hipchat:
    rooms:
      secure: gZpfMrGsUEHKzHfDaq8S00Xd35gzwEzcAy5/VV7JOGcmXLyWlx7ojh/Ke4rJ1vOa59OlazyCt5o8uDhB0CcQnZ2Aa6ncoOyLpLLjO8/Ak8qsxPLgC4Ov/zuRA4oTvxqZtaR7Juwbeobp5lB1OSFb7o4G747tC2Ihd1Nhx717tdQ=
    template: >-
      %{commit_subject}
      / %{repository} %{branch} <a href="%{compare_url}">%{commit}</a> %{author}
      / <a href="%{build_url}">#%{build_number}</a> %{result} in %{elapsed_time}
    format: html

cache:
  directories:
    - $HOME/.m2
    - $HOME/Library/Caches/Homebrew
    - vendor/bundle/ruby<|MERGE_RESOLUTION|>--- conflicted
+++ resolved
@@ -122,21 +122,12 @@
 
     # === rspec tests
     - stage: ❧ pdb tests
-<<<<<<< HEAD
       env: PDB_TEST=rspec/pup-master
-      script: ext/travisci/run-rspec-tests master
+      script: *run-spec-tests
 
     - stage: ❧ pdb tests
       env: PDB_TEST=rspec/pup-6.0.x
-      script: ext/travisci/run-rspec-tests 5.5.x
-=======
-      env: PDB_TEST=rspec/pup-5.5.x
       script: *run-spec-tests
-
-    - stage: ❧ pdb tests
-      env: PDB_TEST=rspec/pup-5.3.x
-      script: *run-spec-tests
->>>>>>> 239d9747
 
 
     # ==== osx
@@ -165,13 +156,8 @@
 
     # === rspec tests
     - stage: ❧ pdb tests
-<<<<<<< HEAD
       env: PDB_TEST=rspec/pup-6.0.x
-      script: ext/travisci/run-rspec-tests 5.5.x
-=======
-      env: PDB_TEST=rspec/pup-5.5.x
       script: *run-spec-tests
->>>>>>> 239d9747
       os: osx
 
 on_success: ext/travisci/on-success
