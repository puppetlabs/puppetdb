# We don't specify a global language both because we use different
# languages in different jobs, and because in some cases travis
# language-specific automation either does things we don't want to do,
# or does them too early in the process, i.e. lein deps, etc.  It's
# still possible to set the language explicitly for a job when that's
# appropriate.
language: generic

dist: bionic

# Always explicitly set sudo.  Otherwise travis' defaults may vary
# based on when the repository testing was enabled.
sudo: required

services:
  - docker

# The test specifications are all extracted from the PDB_TEST value.

# We explicitly set up lein and pgbox at the top level so that we can
# use them in commands like test-config, and so we can't end up doing
# it multiple times if any of the (e.g. boxed-) sub-commands also make
# the attempt.

aliases:
  - &run-core-and-ext-tests |
    set -e
    ci/bin/prep-and-run-in travis "$PDB_TEST"

  - &run-integration-tests |
    set -e
    ci/bin/prep-and-run-in travis "$PDB_TEST"

  - &run-spec-tests |
    set -e
    ci/bin/prep-and-run-in travis "$PDB_TEST"

  - &before-docker-tests
    - sudo rm /usr/local/bin/docker-compose
    - curl --location https://github.com/docker/compose/releases/download/${DOCKER_COMPOSE_VERSION}/docker-compose-`uname --kernel-name`-`uname --machine` > docker-compose
    - chmod +x docker-compose
    - sudo mv docker-compose /usr/local/bin
    - mkdir -vp ~/.docker/cli-plugins
    - curl --location https://github.com/docker/buildx/releases/download/v${DOCKER_BUILDX_VERSION}/buildx-v${DOCKER_BUILDX_VERSION}.linux-amd64 > ~/.docker/cli-plugins/docker-buildx
    - chmod +x ~/.docker/cli-plugins/docker-buildx
    - docker buildx create --name travis_builder --use

  - &run-docker-tests
    - set -e
    - cd docker
    - make lint
    - make build
    - make test

  - &after-docker-tests
    - docker buildx rm travis_builder

jobs:
  allow_failures:
    - os: osx

  include:
    # === core+ext tests
    - stage: ❧ pdb tests
      name: core+ext jdk-11 pg-11
      env: PDB_TEST=core+ext/openjdk11/pg-11
      script: *run-core-and-ext-tests

    - stage: ❧ pdb tests
      name: core+ext jdk-11 pg-11 fips
      env: PDB_TEST=core+ext/openjdk11/pg-11 LEIN_PROFILES=fips
      script: *run-core-and-ext-tests

    - stage: ❧ pdb tests
      name: core+ext jdk-11 pg-11 no-drop-joins
      env: PDB_TEST=core+ext/openjdk11/pg-11 PDB_QUERY_OPTIMIZE_DROP_UNUSED_JOINS=by-request
      script: *run-core-and-ext-tests

    - stage: ❧ pdb tests
      name: core+ext jdk-11 pg-11
      env: PDB_TEST=core+ext/openjdk11/pg-11 PDB_USE_DEPRECATED_QUERY_STREAMING_METHOD=no
      script: *run-core-and-ext-tests

    - stage: ❧ pdb tests
      name: core+ext jdk-11 pg-14
      env: PDB_TEST=core+ext/openjdk11/pg-14
      script: *run-core-and-ext-tests

    - stage: ❧ pdb tests
      name: core+ext jdk-17 pg-14
      env: PDB_TEST=core+ext/openjdk17/pg-14
      script: *run-core-and-ext-tests

    - stage: ❧ pdb tests
      name: core+ext jdk-11 pg-15
      env: PDB_TEST=core+ext/openjdk11/pg-15
      script: *run-core-and-ext-tests

    # Legacy testing, we do not promise support for jdk 8 or pg 9.6
    - stage: ❧ pdb tests
      name: core+ext jdk-8 pg-11
      env: PDB_TEST=core+ext/openjdk8/pg-11
      script: *run-core-and-ext-tests

    # === integration with main branches
    - stage: ❧ pdb tests
<<<<<<< HEAD
      name: int pup-main srv-main jdk-11 pg-11
      env: PDB_TEST=int/openjdk11/pup-main/srv-main/pg-11
      script: *run-integration-tests

    - stage: ❧ pdb tests
      name: int pup-main srv-main jdk-11 pg-11 rich
      env: PDB_TEST=int/openjdk11/pup-main/srv-main/pg-11/rich
=======
      name: int pup-7.x srv-7.x jdk-11 pg-11
      env: PDB_TEST=int/openjdk11/pup-main/srv-7.x/pg-11
      script: *run-integration-tests

    - stage: ❧ pdb tests
      name: int pup-7.x srv-7.x jdk-11 pg-11 rich
      env: PDB_TEST=int/openjdk11/pup-main/srv-7.x/pg-11/rich
>>>>>>> c573bcb3
      script: *run-integration-tests

    # === integration with Platform 6 branches
    - stage: ❧ pdb tests
      name: int pup-6.x srv-6.x jdk-11 pg-11
      env: PDB_TEST=int/openjdk11/pup-6.x/srv-6.x/pg-11
      script: *run-integration-tests

    - stage: ❧ pdb tests
      name: int pup-6.x srv-6.x jdk-11 pg-11 rich
      env: PDB_TEST=int/openjdk11/pup-6.x/srv-6.x/pg-11/rich
      script: *run-integration-tests

    # === rspec tests
    - stage: ❧ pdb tests
      name: rspec pup-main
      env: PDB_TEST=rspec/pup-main
      script: *run-spec-tests

    - stage: ❧ pdb tests
      name: rspec pup-6.x
      env: PDB_TEST=rspec/pup-6.x
      script: *run-spec-tests

on_success: ci/bin/travis-on-success

notifications:
  email: false
  slack:
    on_success: change
    on_failure: always
    template:
      - "<%{compare_url}|%{commit_subject}> | %{author}"
      - "%{repository_slug} %{branch} | <%{build_url}|#%{build_number}> %{result} in %{elapsed_time}"
    rooms:
      secure: IJU0YgGYbKgM7NupaOmE2BYra2mNx7+e5vAYNL+5oaRXolbHCyg0WzfFWilhMK3KEi8oIMKXR4ZzoUZLAqeOQzX7nnsLqC3wjyDHCgxtp4O+5GNKyeLN4ItoI1f2d6qyiiBPkHgVPuLhG3yyQ+wD0dMc9vSYmxfoazqe9HD/9UE=

cache:
  directories:
    - /var/cache/apt/archives
    - $HOME/.m2
    - $HOME/Library/Caches/Homebrew
    - ci/local/jdk
    - vendor/bundle/ruby<|MERGE_RESOLUTION|>--- conflicted
+++ resolved
@@ -104,7 +104,6 @@
 
     # === integration with main branches
     - stage: ❧ pdb tests
-<<<<<<< HEAD
       name: int pup-main srv-main jdk-11 pg-11
       env: PDB_TEST=int/openjdk11/pup-main/srv-main/pg-11
       script: *run-integration-tests
@@ -112,26 +111,17 @@
     - stage: ❧ pdb tests
       name: int pup-main srv-main jdk-11 pg-11 rich
       env: PDB_TEST=int/openjdk11/pup-main/srv-main/pg-11/rich
-=======
+      script: *run-integration-tests
+
+    # === integration with Platform 7 branches
+    - stage: ❧ pdb tests
       name: int pup-7.x srv-7.x jdk-11 pg-11
-      env: PDB_TEST=int/openjdk11/pup-main/srv-7.x/pg-11
+      env: PDB_TEST=int/openjdk11/pup-7.x/srv-7.x/pg-11
       script: *run-integration-tests
 
     - stage: ❧ pdb tests
       name: int pup-7.x srv-7.x jdk-11 pg-11 rich
-      env: PDB_TEST=int/openjdk11/pup-main/srv-7.x/pg-11/rich
->>>>>>> c573bcb3
-      script: *run-integration-tests
-
-    # === integration with Platform 6 branches
-    - stage: ❧ pdb tests
-      name: int pup-6.x srv-6.x jdk-11 pg-11
-      env: PDB_TEST=int/openjdk11/pup-6.x/srv-6.x/pg-11
-      script: *run-integration-tests
-
-    - stage: ❧ pdb tests
-      name: int pup-6.x srv-6.x jdk-11 pg-11 rich
-      env: PDB_TEST=int/openjdk11/pup-6.x/srv-6.x/pg-11/rich
+      env: PDB_TEST=int/openjdk11/pup-7.x/srv-7.x/pg-11/rich
       script: *run-integration-tests
 
     # === rspec tests
