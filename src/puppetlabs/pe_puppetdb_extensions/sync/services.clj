(ns puppetlabs.pe-puppetdb-extensions.sync.services
  (:import [org.joda.time Period])
  (:require [clj-time.core :as time]
            [clojure.tools.logging :as log]
            [overtone.at-at :as atat]
            [puppetlabs.kitchensink.core :as ks]
<<<<<<< HEAD
            [puppetlabs.structured-logging.core :refer [maplog]]
=======
            [puppetlabs.pe-puppetdb-extensions.semlog :as semlog :refer [maplog]]
>>>>>>> da6cae87
            [puppetlabs.puppetdb.time :refer [to-millis periods-equal? parse-period period?]]
            [puppetlabs.puppetdb.cheshire :as json]
            [puppetlabs.pe-puppetdb-extensions.sync.core :refer [sync-from-remote! with-trailing-slash]]
            [puppetlabs.trapperkeeper.core :refer [defservice]]
            [puppetlabs.trapperkeeper.services :refer [get-service]]
            [puppetlabs.puppetdb.utils :as utils :refer [throw+-cli-error!]]
            [compojure.core :refer [routes POST] :as compojure]
            [schema.core :as s]
            [clj-time.coerce :refer [to-date-time]]
            [slingshot.slingshot :refer [throw+ try+]]
            [clojure.core.match :as m]
            [com.rpl.specter :as sp]
<<<<<<< HEAD
            [clojure.core.async :as async]
            [puppetlabs.puppetdb.http :as http]))
=======
            [clojure.core.async :as async]))
>>>>>>> da6cae87

(def currently-syncing (atom false))

(def sync-request-schema {:remote_host_path s/Str})

(defn- query-endpoint
  "Given a base server-url, but the query endpoint onto the end of it. Don't do
  this if it looks like one is already there. "
  [^String server-url]
  (if (.contains server-url "/v4")
    server-url
    (str (with-trailing-slash server-url) "pdb/query/v4")))

(defn make-remote-server
  "Create a remote-server structure out the given url, pulling ssl options from
  jetty-config."
  [server-url jetty-config]
  (-> (select-keys jetty-config [:ssl-cert :ssl-key :ssl-ca-cert])
      (assoc :url (query-endpoint server-url))))

<<<<<<< HEAD
(defn- sync-with! [remote-server query-fn enqueue-command-fn node-ttl]
  (if (compare-and-set! currently-syncing false true)
    (try (sync-from-remote! query-fn enqueue-command-fn remote-server node-ttl)
=======
(defn- sync-with! [remote-server query-fn submit-command-fn node-ttl]
  (if (compare-and-set! currently-syncing false true)
    (try (sync-from-remote! query-fn submit-command-fn remote-server node-ttl)
>>>>>>> da6cae87
         {:status 200 :body "success"}
         (catch Exception ex
           (let [err "Remote sync from %s failed"
                 url (:url remote-server)]
<<<<<<< HEAD
             (maplog [:sync :error] ex
=======
             (semlog/maplog [:sync :error] ex
>>>>>>> da6cae87
                            {:remote url :phase "sync"}
                            (format err url))
             (log/error ex err url)
             {:status 200 :body (format err url)}))
         (finally (swap! currently-syncing (constantly false))))
    (let [err "Refusing to sync from %s. Sync already in progress."
          url (:url remote-server)]
<<<<<<< HEAD
      (maplog [:sync :info]
=======
      (semlog/maplog [:sync :info]
>>>>>>> da6cae87
                     {:remote url :phase "sync"}
                     (format err url))
      (log/infof err url)
      {:status 200 :body (format err url)})))

(defn enable-periodic-sync? [remotes]
  (cond
    (or (nil? remotes) (zero? (count remotes)))
    (do
      (log/warn "No remotes specified, sync disabled")
      false)

    (and remotes (> (count remotes) 1))
    (throw+-cli-error! "Only a single remote is allowed")

    :else
    (let [interval (-> remotes first (get :interval ::none))]
      (cond
        (= interval ::none)
        false

        (not (period? interval))
        (throw+-cli-error! (format "Specified sync interval %s does not appear to be a time period" interval))

        (neg? (time/in-millis interval))
        (throw+-cli-error! (str "Sync interval must be positive or zero: " interval))

        (periods-equal? interval Period/ZERO)
        (do (log/warn "Zero sync interval specified, disabling sync.")
            false)

        :else true))))

(defn coerce-to-hocon-style-config
  "Convert ini-style configuration structure to hocon-style, or just pass a
  config through if it's already hocon-style."
  [sync-config]
  (m/match [sync-config]
    [{:remotes _}]
    sync-config

    [nil]
    {:remotes []}

    [({:server_urls server_urls, :intervals intervals} :only [:server_urls :intervals])]
    (let [server_urls (clojure.string/split server_urls #",")
          intervals (clojure.string/split intervals #",")]
      (when-not (= (count server_urls) (count intervals))
        (throw+-cli-error! "The sync configuration must contain the same number of server_urls and intervals"))
      {:remotes (map #(hash-map :server_url %1, :interval %2)
                     server_urls
                     intervals)})

    [{:server_urls _}]
    (throw+-cli-error! "When specifying server_urls in the sync config, you must also provide an 'intervals' entry.")

    [{:intervals _}]
    (throw+-cli-error! "When specifying intervals in the sync config, you must also provide a 'sync_urls' entry.")

    :else
    (throw+-cli-error! "The [sync] section must contain settings for server_urls and intervals, and no more.")))

(defn check-sync-config-for-extra-keys! [sync-config]
  (if (not= [:remotes] (keys sync-config))
    (throw+-cli-error! "The 'sync' config section may only contain a 'remotes' key.")

    (do
     (doseq [remote (:remotes sync-config)]
       (if (not= #{:server_url :interval} (set (keys remote)))
         (throw+-cli-error! "Each remote must contain a 'server_url' and 'interval' key, and no more.")))
     sync-config)))

(defn try-parse-period [x]
  (try
    (parse-period x)
    (catch Exception _
      nil)))

(defn coerce-to-period [x]
  (cond
    (period? x) x
    (string? x) (try-parse-period x)
    :else nil))

(defn parse-sync-config-intervals [sync-config]
  (sp/transform [:remotes sp/ALL :interval]
                #(or (coerce-to-period %)
                     (throw+-cli-error! (format "Interval '%s' cannot be parsed as a time period. Did you mean '%ss?'" % %)))
                sync-config))

(defn uri-has-port [uri]
  (not= -1 (.getPort uri)))

(defn uri-with-port [uri port]
  (java.net.URI. (.getScheme uri)
                 (.getUserInfo uri)
                 (.getHost uri)
                 port
                 (.getPath uri)
                 (.getQuery uri)
                 (.getFragment uri)))

(defn set-default-ports
  "Use port 8081 for all server_urls that haven't specified one."
  [sync-config]
  (sp/transform [:remotes sp/ALL :server_url]
                (fn [server_url]
                  (let [uri (java.net.URI. server_url)]
                    (if (uri-has-port uri)
                      server_url
                      (case (.getScheme uri)
                        "https" (str (uri-with-port uri 8081))
                        "http"  (str (uri-with-port uri 8080))
                        server_url))))
                sync-config))

(defn extract-and-check-remotes-config [sync-config]
  (-> sync-config
      coerce-to-hocon-style-config
      check-sync-config-for-extra-keys!
      parse-sync-config-intervals
      set-default-ports
      :remotes))

(defn- scrub-sync-config
  "A utility function for tests which will dissoc the
  `:allow-unsafe-sync-triggers' config option and ensure the sync-config map is
  either non-empty or nil, which is helpful for our uses core.match above"
  [sync-config]
  (let [sync-config-scrubbed (-> sync-config
                                 (dissoc :allow-unsafe-sync-triggers))]
    (when (seq sync-config-scrubbed)
      sync-config-scrubbed)))

(defn validate-trigger-sync
  "Validates `remote-server' as a valid sync target given user config items"
  [allow-unsafe-sync-triggers remotes-config jetty-config remote-server]
  (let [valid-remotes (map (comp #(make-remote-server % jetty-config) :server_url) remotes-config)]
    (or allow-unsafe-sync-triggers
        (ks/seq-contains? valid-remotes remote-server))))

(defn default-config [config]
  (-> config
<<<<<<< HEAD
      (update :node-ttl (fn [node-ttl]
                          (or (some-> node-ttl parse-period)
                              Period/ZERO)))
=======
      (update-in [:database :node-ttl] (fn [node-ttl]
                                         (or (some-> node-ttl parse-period)
                                             Period/ZERO)))
>>>>>>> da6cae87
      (update-in [:sync-config :allow-unsafe-sync-triggers] #(or % false))))

(defn create-remotes-config [sync-config]
  (-> sync-config
      scrub-sync-config
      extract-and-check-remotes-config))

<<<<<<< HEAD
=======
(defn sync-app
  "Top level route for PuppetDB sync"
  [get-config query-fn submit-command-fn]
  (let [{database-config :database, sync-config :sync, jetty-config :jetty} (default-config (get-config))
        {:keys [node-ttl]} database-config
        allow-unsafe-sync-triggers (:allow-unsafe-sync-triggers sync-config)
        remotes-config (create-remotes-config sync-config)
        validate-sync-fn (partial validate-trigger-sync allow-unsafe-sync-triggers remotes-config jetty-config)]
    (routes
     (POST "/v1/trigger-sync" {:keys [body]}
           (let [sync-request (json/parse-string (slurp body) true)
                 remote-url (:remote_host_path sync-request)]
             (s/validate sync-request-schema sync-request)
             (let [remote-server (make-remote-server remote-url jetty-config)]
               (if (validate-sync-fn remote-server)
                 (sync-with! remote-server query-fn submit-command-fn node-ttl)
                 {:status 503 :body (format "Refusing to sync. PuppetDB is not configured to sync with %s" remote-url)})))))))

>>>>>>> da6cae87
(defn wait-for-sync [submitted-commands-chan processed-commands-chan process-command-timeout-ms]
  (async/go-loop [pending-commands #{}
                  done-submitting-commands false]
    (cond
      (not done-submitting-commands)
      (async/alt! submitted-commands-chan
                  ([message]
                   (if message
                     ;; non-nil: a command was submitted
                     (recur (conj pending-commands (:id message)) done-submitting-commands)
                     ;; the channel was closed, so we're done submitting commands
                     (recur pending-commands true)))

                  processed-commands-chan
                  ([message]
                   (if message
                     (recur (disj pending-commands (:id message)) done-submitting-commands)
                     :shutting-down))

                  :priority true)

      (empty? pending-commands)
      :done

      :else
      (async/alt! processed-commands-chan
                  ([message]
                   (if message
                     (recur (disj pending-commands (:id message)) done-submitting-commands)
                     :shutting-down))

                  (async/timeout process-command-timeout-ms)
                  :timed-out

                  :priority true))))

<<<<<<< HEAD
(defn blocking-sync [remote-server query-fn enqueue-command-fn node-ttl response-mult]
  (let [remote-url (:url remote-server)
=======
(defn perform-initial-sync [remote-server query-fn submit-command-fn node-ttl response-mult]
  (let [remote-url (:url remote-server)
        _ (maplog [:sync :info] {:remote remote-url}
                  "Performing initial sync...")
>>>>>>> da6cae87
        submitted-commands-chan (async/chan)
        processed-commands-chan (async/chan 10000)
        _ (async/tap response-mult processed-commands-chan)
        finished-sync (wait-for-sync submitted-commands-chan processed-commands-chan 15000)]
    (try
<<<<<<< HEAD
      (sync-from-remote! query-fn enqueue-command-fn remote-server node-ttl submitted-commands-chan)
      (async/close! submitted-commands-chan)
      (maplog [:sync :info] {:remote remote-url}
              "Done submitting local commands for blocking sync. Waiting for commands to finish processing...")
=======
      (sync-from-remote! query-fn submit-command-fn remote-server node-ttl submitted-commands-chan)
      (async/close! submitted-commands-chan)
      (maplog [:sync :info] {:remote remote-url}
              "Done submitting local commands for initial sync. Waiting for commands to finish processing...")
>>>>>>> da6cae87
      (let [result (async/<!! finished-sync)]
        (case result
          :done
          (maplog [:sync :info] {:remote remote-url :result (name result)}
<<<<<<< HEAD
                  "Successfully finished blocking sync")
          :shutting-down
          (maplog [:sync :warn] {:remote remote-url :result (name result)}
                  "blocking sync interrupted by shutdown")
          :timed-out
          (throw+ {:type ::message-processing-timeout}
                  "The blocking sync with the remote system timed out because of slow message processing.")))
=======
                  "Successfully finished initial sync")
          :shutting-down
          (maplog [:sync :warn] {:remote remote-url :result (name result)}
                  "Initial sync interrupted by shutdown")
          :timed-out
          (throw+ {:type ::initial-sync-timeout}
                  "The initial sync with the remote system failed due to timeout")))
>>>>>>> da6cae87
      (finally
        (async/close! submitted-commands-chan)
        (async/untap response-mult processed-commands-chan)))))

<<<<<<< HEAD
(defn sync-app
  "Top level route for PuppetDB sync"
  [get-config query-fn enqueue-command-fn response-mult]
  (let [{node-ttl :node-ttl, sync-config :sync, jetty-config :jetty} (default-config (get-config))
        allow-unsafe-sync-triggers (:allow-unsafe-sync-triggers sync-config)
        remotes-config (create-remotes-config sync-config)
        validate-sync-fn (partial validate-trigger-sync allow-unsafe-sync-triggers remotes-config jetty-config)]
    (routes
     (POST "/v1/trigger-sync" {:keys [body params] :as request}
           (let [sync-request (json/parse-string (slurp body) true)
                 remote-url (:remote_host_path sync-request)
                 completion-timeout-ms (some-> params
                                               (get "secondsToWaitForCompletion")
                                               Double/parseDouble
                                               (* 1000))]
             (s/validate sync-request-schema sync-request)
             (let [remote-server (make-remote-server remote-url jetty-config)]
               (cond
                 (not (validate-sync-fn remote-server))
                 {:status 503 :body (format "Refusing to sync. PuppetDB is not configured to sync with %s" remote-url)}

                 completion-timeout-ms
                 (do
                   (maplog [:sync :info] {:remote (:url remote-server)}
                           "Performing blocking sync with timeout of %s ms" completion-timeout-ms)
                   (async/alt!!
                     (async/go (blocking-sync remote-server query-fn enqueue-command-fn node-ttl response-mult))
                     (http/json-response {:timed_out false} 200)

                     (async/timeout completion-timeout-ms)
                     (http/json-response {:timed_out true} 503)))

                 :else
                 (sync-with! remote-server query-fn enqueue-command-fn node-ttl))))))))


=======
>>>>>>> da6cae87
(defprotocol PuppetDBSync
  ;;Marker protocol to allow services to depend on the
  ;;puppetdb-sync-service below
  )

(defservice puppetdb-sync-service
  PuppetDBSync
<<<<<<< HEAD
  [[:DefaultedConfig get-config]
   [:PuppetDBServer query shared-globals]
   [:PuppetDBCommandDispatcher enqueue-command response-mult]]

  (start [this context]
         (let [{node-ttl :node-ttl, sync-config :sync, jetty-config :jetty} (default-config (get-config))
=======
  [[:ConfigService get-config]
   [:PuppetDBCommand submit-command]
   [:PuppetDBServer query shared-globals]
   [:PuppetDBCommandDispatcher response-mult]]

  (start [this context]
         (let [{database-config :database, sync-config :sync, jetty-config :jetty} (default-config (get-config))
               node-ttl (:node-ttl database-config)
>>>>>>> da6cae87
               remotes-config (create-remotes-config sync-config)]
           (if (enable-periodic-sync? remotes-config)
             (let [{:keys [interval server_url]} (first remotes-config)
                   remote-server (make-remote-server server_url jetty-config)]
               (try+
<<<<<<< HEAD
                (maplog [:sync :info] {:remote server_url}
                        "Performing initial blocking sync from {remote}...")
                (blocking-sync remote-server query enqueue-command node-ttl (response-mult))
                (catch [:type ::message-processing-timeout] _
                  ;; Something is very wrong if we hit this timeout; rethrow the
                  ;; exception to crash the server.
                  (throw+))
                (catch Exception ex
                  ;; any other exception is basically ok; just log a warning and
                  ;; keep on going.
                  (log/warn ex "Could not perform initial sync")))
               (assoc context
                      :scheduled-sync
                      (atat/interspaced (to-millis interval)
                                        #(sync-with! remote-server
                                                     query enqueue-command
                                                     node-ttl)
=======
                (perform-initial-sync remote-server query submit-command node-ttl (response-mult))
                (catch [:type ::initial-sync-timeout] _
                    (throw+))
                (catch Exception ex
                   (log/warn ex "Could not perform initial sync")))

               (assoc context
                      :scheduled-sync
                      (atat/interspaced (to-millis interval)
                                        #(sync-with! remote-server query submit-command node-ttl)
>>>>>>> da6cae87
                                        (atat/mk-pool))))
             context)))

  (stop [this context]
        (when-let [s (:scheduled-sync context)]
          (log/info "Stopping pe-puppetdb sync")
          (atat/stop s)
          (log/info "Stopped pe-puppetdb sync"))
        context))<|MERGE_RESOLUTION|>--- conflicted
+++ resolved
@@ -4,11 +4,7 @@
             [clojure.tools.logging :as log]
             [overtone.at-at :as atat]
             [puppetlabs.kitchensink.core :as ks]
-<<<<<<< HEAD
             [puppetlabs.structured-logging.core :refer [maplog]]
-=======
-            [puppetlabs.pe-puppetdb-extensions.semlog :as semlog :refer [maplog]]
->>>>>>> da6cae87
             [puppetlabs.puppetdb.time :refer [to-millis periods-equal? parse-period period?]]
             [puppetlabs.puppetdb.cheshire :as json]
             [puppetlabs.pe-puppetdb-extensions.sync.core :refer [sync-from-remote! with-trailing-slash]]
@@ -21,12 +17,8 @@
             [slingshot.slingshot :refer [throw+ try+]]
             [clojure.core.match :as m]
             [com.rpl.specter :as sp]
-<<<<<<< HEAD
             [clojure.core.async :as async]
             [puppetlabs.puppetdb.http :as http]))
-=======
-            [clojure.core.async :as async]))
->>>>>>> da6cae87
 
 (def currently-syncing (atom false))
 
@@ -47,24 +39,14 @@
   (-> (select-keys jetty-config [:ssl-cert :ssl-key :ssl-ca-cert])
       (assoc :url (query-endpoint server-url))))
 
-<<<<<<< HEAD
 (defn- sync-with! [remote-server query-fn enqueue-command-fn node-ttl]
   (if (compare-and-set! currently-syncing false true)
     (try (sync-from-remote! query-fn enqueue-command-fn remote-server node-ttl)
-=======
-(defn- sync-with! [remote-server query-fn submit-command-fn node-ttl]
-  (if (compare-and-set! currently-syncing false true)
-    (try (sync-from-remote! query-fn submit-command-fn remote-server node-ttl)
->>>>>>> da6cae87
          {:status 200 :body "success"}
          (catch Exception ex
            (let [err "Remote sync from %s failed"
                  url (:url remote-server)]
-<<<<<<< HEAD
              (maplog [:sync :error] ex
-=======
-             (semlog/maplog [:sync :error] ex
->>>>>>> da6cae87
                             {:remote url :phase "sync"}
                             (format err url))
              (log/error ex err url)
@@ -72,11 +54,7 @@
          (finally (swap! currently-syncing (constantly false))))
     (let [err "Refusing to sync from %s. Sync already in progress."
           url (:url remote-server)]
-<<<<<<< HEAD
       (maplog [:sync :info]
-=======
-      (semlog/maplog [:sync :info]
->>>>>>> da6cae87
                      {:remote url :phase "sync"}
                      (format err url))
       (log/infof err url)
@@ -220,15 +198,9 @@
 
 (defn default-config [config]
   (-> config
-<<<<<<< HEAD
       (update :node-ttl (fn [node-ttl]
                           (or (some-> node-ttl parse-period)
                               Period/ZERO)))
-=======
-      (update-in [:database :node-ttl] (fn [node-ttl]
-                                         (or (some-> node-ttl parse-period)
-                                             Period/ZERO)))
->>>>>>> da6cae87
       (update-in [:sync-config :allow-unsafe-sync-triggers] #(or % false))))
 
 (defn create-remotes-config [sync-config]
@@ -236,27 +208,6 @@
       scrub-sync-config
       extract-and-check-remotes-config))
 
-<<<<<<< HEAD
-=======
-(defn sync-app
-  "Top level route for PuppetDB sync"
-  [get-config query-fn submit-command-fn]
-  (let [{database-config :database, sync-config :sync, jetty-config :jetty} (default-config (get-config))
-        {:keys [node-ttl]} database-config
-        allow-unsafe-sync-triggers (:allow-unsafe-sync-triggers sync-config)
-        remotes-config (create-remotes-config sync-config)
-        validate-sync-fn (partial validate-trigger-sync allow-unsafe-sync-triggers remotes-config jetty-config)]
-    (routes
-     (POST "/v1/trigger-sync" {:keys [body]}
-           (let [sync-request (json/parse-string (slurp body) true)
-                 remote-url (:remote_host_path sync-request)]
-             (s/validate sync-request-schema sync-request)
-             (let [remote-server (make-remote-server remote-url jetty-config)]
-               (if (validate-sync-fn remote-server)
-                 (sync-with! remote-server query-fn submit-command-fn node-ttl)
-                 {:status 503 :body (format "Refusing to sync. PuppetDB is not configured to sync with %s" remote-url)})))))))
-
->>>>>>> da6cae87
 (defn wait-for-sync [submitted-commands-chan processed-commands-chan process-command-timeout-ms]
   (async/go-loop [pending-commands #{}
                   done-submitting-commands false]
@@ -293,36 +244,21 @@
 
                   :priority true))))
 
-<<<<<<< HEAD
 (defn blocking-sync [remote-server query-fn enqueue-command-fn node-ttl response-mult]
   (let [remote-url (:url remote-server)
-=======
-(defn perform-initial-sync [remote-server query-fn submit-command-fn node-ttl response-mult]
-  (let [remote-url (:url remote-server)
-        _ (maplog [:sync :info] {:remote remote-url}
-                  "Performing initial sync...")
->>>>>>> da6cae87
         submitted-commands-chan (async/chan)
         processed-commands-chan (async/chan 10000)
         _ (async/tap response-mult processed-commands-chan)
         finished-sync (wait-for-sync submitted-commands-chan processed-commands-chan 15000)]
     (try
-<<<<<<< HEAD
       (sync-from-remote! query-fn enqueue-command-fn remote-server node-ttl submitted-commands-chan)
       (async/close! submitted-commands-chan)
       (maplog [:sync :info] {:remote remote-url}
               "Done submitting local commands for blocking sync. Waiting for commands to finish processing...")
-=======
-      (sync-from-remote! query-fn submit-command-fn remote-server node-ttl submitted-commands-chan)
-      (async/close! submitted-commands-chan)
-      (maplog [:sync :info] {:remote remote-url}
-              "Done submitting local commands for initial sync. Waiting for commands to finish processing...")
->>>>>>> da6cae87
       (let [result (async/<!! finished-sync)]
         (case result
           :done
           (maplog [:sync :info] {:remote remote-url :result (name result)}
-<<<<<<< HEAD
                   "Successfully finished blocking sync")
           :shutting-down
           (maplog [:sync :warn] {:remote remote-url :result (name result)}
@@ -330,20 +266,10 @@
           :timed-out
           (throw+ {:type ::message-processing-timeout}
                   "The blocking sync with the remote system timed out because of slow message processing.")))
-=======
-                  "Successfully finished initial sync")
-          :shutting-down
-          (maplog [:sync :warn] {:remote remote-url :result (name result)}
-                  "Initial sync interrupted by shutdown")
-          :timed-out
-          (throw+ {:type ::initial-sync-timeout}
-                  "The initial sync with the remote system failed due to timeout")))
->>>>>>> da6cae87
       (finally
         (async/close! submitted-commands-chan)
         (async/untap response-mult processed-commands-chan)))))
 
-<<<<<<< HEAD
 (defn sync-app
   "Top level route for PuppetDB sync"
   [get-config query-fn enqueue-command-fn response-mult]
@@ -379,9 +305,6 @@
                  :else
                  (sync-with! remote-server query-fn enqueue-command-fn node-ttl))))))))
 
-
-=======
->>>>>>> da6cae87
 (defprotocol PuppetDBSync
   ;;Marker protocol to allow services to depend on the
   ;;puppetdb-sync-service below
@@ -389,29 +312,17 @@
 
 (defservice puppetdb-sync-service
   PuppetDBSync
-<<<<<<< HEAD
   [[:DefaultedConfig get-config]
    [:PuppetDBServer query shared-globals]
    [:PuppetDBCommandDispatcher enqueue-command response-mult]]
 
   (start [this context]
          (let [{node-ttl :node-ttl, sync-config :sync, jetty-config :jetty} (default-config (get-config))
-=======
-  [[:ConfigService get-config]
-   [:PuppetDBCommand submit-command]
-   [:PuppetDBServer query shared-globals]
-   [:PuppetDBCommandDispatcher response-mult]]
-
-  (start [this context]
-         (let [{database-config :database, sync-config :sync, jetty-config :jetty} (default-config (get-config))
-               node-ttl (:node-ttl database-config)
->>>>>>> da6cae87
                remotes-config (create-remotes-config sync-config)]
            (if (enable-periodic-sync? remotes-config)
              (let [{:keys [interval server_url]} (first remotes-config)
                    remote-server (make-remote-server server_url jetty-config)]
                (try+
-<<<<<<< HEAD
                 (maplog [:sync :info] {:remote server_url}
                         "Performing initial blocking sync from {remote}...")
                 (blocking-sync remote-server query enqueue-command node-ttl (response-mult))
@@ -429,18 +340,6 @@
                                         #(sync-with! remote-server
                                                      query enqueue-command
                                                      node-ttl)
-=======
-                (perform-initial-sync remote-server query submit-command node-ttl (response-mult))
-                (catch [:type ::initial-sync-timeout] _
-                    (throw+))
-                (catch Exception ex
-                   (log/warn ex "Could not perform initial sync")))
-
-               (assoc context
-                      :scheduled-sync
-                      (atat/interspaced (to-millis interval)
-                                        #(sync-with! remote-server query submit-command node-ttl)
->>>>>>> da6cae87
                                         (atat/mk-pool))))
              context)))
 
