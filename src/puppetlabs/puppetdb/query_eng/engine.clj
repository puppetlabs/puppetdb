--- conflicted
+++ resolved
@@ -1309,16 +1309,9 @@
   "Convert a query to honeysql, then to sql"
   [query options]
   (-> query
-<<<<<<< HEAD
-      honeysql-from-query
+      (honeysql-from-query options)
       (hcore/format :allow-dashed-names? true)
       first))
-=======
-      (honeysql-from-query options)
-      hcore/format
-      first
-      log/spy))
->>>>>>> eb5a3663
 
 (defprotocol SQLGen
   (-plan->sql [query options] "Given the `query` plan node, convert it to a SQL string"))
