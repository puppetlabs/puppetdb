--- conflicted
+++ resolved
@@ -367,8 +367,7 @@
                            [:environments :reports_environment]
                            [:= :reports_environment.id :reports.environment_id]]}
 
-<<<<<<< HEAD
-   :source-table "certnames"
+   :source-tables #{:certnames}
    :alias "nodes"
    :subquery? false})
 
@@ -396,11 +395,6 @@
                              #(conj %
                                     :certname_fact_expiration
                                     [:= :certnames.id :certname_fact_expiration.certid])))))
-=======
-               :source-tables #{:certnames}
-               :alias "nodes"
-               :subquery? false}))
->>>>>>> 7dfb61f7
 
 (def resource-params-query
   "Query for the resource-params query, mostly used as a subquery"
@@ -1281,11 +1275,7 @@
 
                :alias "package_inventory"
                :subquery? false
-<<<<<<< HEAD
-               :source-table "packages"}))
-=======
                :source-tables #{:packages}}))
->>>>>>> 7dfb61f7
 
 (def factsets-query-base
   {::which-query :factsets
