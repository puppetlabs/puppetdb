(ns puppetlabs.puppetdb.config
  "Centralized place for reading a user-defined config INI file, validating,
   defaulting and converting into a format that can startup a PuppetDB instance.

   The schemas in this file define what is expected to be present in the INI file
   and the format expected by the rest of the application."
  (:import [java.security KeyStore]
           [org.joda.time Minutes Days Period]
           [java.util.regex PatternSyntaxException Pattern])
  (:require [puppetlabs.i18n.core :refer [trs]]
            [clojure.tools.logging :as log]
            [puppetlabs.kitchensink.core :as kitchensink]
            [puppetlabs.trapperkeeper.bootstrap :as tk-bootstrap]
            [clojure.java.io :as io]
            [me.raynes.fs :as fs]
            [clojure.string :as str]
            [schema.core :as s]
            [slingshot.slingshot :refer [throw+]]
            [puppetlabs.puppetdb.schema :as pls]
            [puppetlabs.puppetdb.utils :as utils]
            [puppetlabs.puppetdb.time :as t]
            [puppetlabs.trapperkeeper.core :as tk]
            [puppetlabs.trapperkeeper.services :refer [service-id service-context]]))

;;;;;;;;;;;;;;;;;;;;;;;;;;;;;;;;;;;;;;;;;;;;;;;;;;;;;;;;;;;;;;;;;;;;;;;;;;;;;;;
;;; Schemas

;; The config is currently broken into the sections that are defined
;; in the INI file. When the schema defaulting code gets changed to
;; support defaulting/converting nested maps, these configs can be put
;; together in a single schema that defines the config for PuppetDB

(defn warn-unknown-keys
  [schema data]
  (doseq [k (pls/unknown-keys schema data)]
    (log/warn
     (trs "The configuration item `{0}` does not exist and should be removed from the config." k))))

(defn warn-and-validate
  "Warns a user about unknown configurations items, removes them and validates the config."
  [schema data]
  (warn-unknown-keys schema data)
  (->> (pls/strip-unknown-keys schema data)
       (s/validate schema)))

(defn all-optional
  "Returns a schema map with all the keys made optional"
  [map-schema]
  (kitchensink/mapkeys s/optional-key map-schema))

(def database-config-in
  "Schema for incoming database config (user defined)"
  (all-optional
    {:conn-max-age (pls/defaulted-maybe s/Int 60)
     :conn-lifetime (s/maybe s/Int)
     :maximum-pool-size (pls/defaulted-maybe s/Int 25)
     :subname (s/maybe String)
     :user String
     :username String
     :password String
     :migrator-username String
     :migrator-password String
     :syntax_pgs String
     :read-only? (pls/defaulted-maybe String "false")
     :partition-conn-min (pls/defaulted-maybe s/Int 1)
     :partition-conn-max (pls/defaulted-maybe s/Int 25)
     :partition-count (pls/defaulted-maybe s/Int 1)
     :stats (pls/defaulted-maybe String "true")
     :log-statements (pls/defaulted-maybe String "true")
     :connection-timeout (pls/defaulted-maybe s/Int 3000)
     :facts-blacklist pls/Blacklist
     :facts-blacklist-type (pls/defaulted-maybe (s/enum "literal" "regex") "literal")
     :schema-check-interval (pls/defaulted-maybe s/Int (* 30 1000))
     ;; completely retired (ignored)
     :classname (pls/defaulted-maybe String "org.postgresql.Driver")
     :conn-keep-alive s/Int
     :log-slow-statements s/Int
     :statements-cache-size s/Int
     :subprotocol (pls/defaulted-maybe String "postgresql")}))

(def report-ttl-default "14d")

(def write-database-config-in
  "Includes the common database config params, also the write-db specific ones"
  (merge database-config-in
         (all-optional
           {:gc-interval (pls/defaulted-maybe s/Int 60)
            :report-ttl (pls/defaulted-maybe String report-ttl-default)
            :node-purge-ttl (pls/defaulted-maybe String "14d")
            :node-purge-gc-batch-limit (pls/defaulted-maybe s/Int 25)
            :node-ttl (pls/defaulted-maybe String "7d")
<<<<<<< HEAD
            :resource-events-ttl String
            :migrate? (pls/defaulted-maybe String "true")})))
=======
            :migrate (pls/defaulted-maybe String "true")})))
>>>>>>> d138d7eb

(def database-config-out
  "Schema for parsed/processed database config"
  {:subname String
   :conn-max-age Minutes
   :read-only? Boolean
   :partition-conn-min s/Int
   :partition-conn-max s/Int
   :partition-count s/Int
   :stats Boolean
   :log-statements Boolean
   :connection-timeout s/Int
   :maximum-pool-size s/Int
   (s/optional-key :conn-lifetime) (s/maybe Minutes)
   (s/optional-key :user) String
   (s/optional-key :username) String
   (s/optional-key :password) String
   (s/optional-key :migrator-username) String
   (s/optional-key :migrator-password) String
   (s/optional-key :syntax_pgs) String
   (s/optional-key :facts-blacklist) clojure.lang.PersistentVector
   :facts-blacklist-type String
   :schema-check-interval s/Int
   ;; completely retired (ignored)
   :classname String
   (s/optional-key :conn-keep-alive) Minutes
   (s/optional-key :log-slow-statements) Days
   (s/optional-key :statements-cache-size) s/Int
   :subprotocol String})

(def write-database-config-out
  "Schema for parsed/processed database config that includes write database params"
  (merge database-config-out
         {:gc-interval Minutes
          :report-ttl Period
          :node-purge-ttl Period
          :node-purge-gc-batch-limit (s/constrained s/Int (complement neg?))
          :node-ttl Period
<<<<<<< HEAD
          (s/optional-key :resource-events-ttl) Period
          :migrate? Boolean}))
=======
          :migrate Boolean}))
>>>>>>> d138d7eb

(defn half-the-cores*
  "Function for computing half the cores of the system, useful
   for testing."
  []
  (-> (kitchensink/num-cpus)
      (/ 2)
      int
      (max 1)))

(def half-the-cores
  "Half the number of CPU cores, used for defaulting the number of
   command processors"
  (half-the-cores*))

(defn default-max-command-size
  "Returns the max command size relative to the current max heap. This
  number was reached through testing of large catalogs and 1/205 was
  the largest catalog that could be processed without GC or out of
  memory errors"
  []
  (-> (Runtime/getRuntime)
      .maxMemory
      (/ 205)
      long))

(def command-processing-in
  "Schema for incoming command processing config (user defined) - currently incomplete"
  (all-optional
    {:threads (pls/defaulted-maybe s/Int half-the-cores)
     :max-command-size (pls/defaulted-maybe s/Int (default-max-command-size))
     :reject-large-commands (pls/defaulted-maybe String "false")
     :concurrent-writes (pls/defaulted-maybe s/Int (min half-the-cores 4))

     ;; Deprecated
     :max-frame-size (pls/defaulted-maybe s/Int 209715200)
     :store-usage s/Int
     :temp-usage s/Int
     :memory-usage s/Int}))

(def command-processing-out
  "Schema for parsed/processed command processing config - currently incomplete"
  {:threads s/Int
   :max-command-size s/Int
   :reject-large-commands Boolean
   :concurrent-writes s/Int

   ;; Deprecated
   :max-frame-size s/Int
   (s/optional-key :memory-usage) s/Int
   (s/optional-key :store-usage) s/Int
   (s/optional-key :temp-usage) s/Int})

(def puppetdb-config-in
  "Schema for validating the incoming [puppetdb] block"
  (all-optional
    {:certificate-whitelist s/Str
     :historical-catalogs-limit (pls/defaulted-maybe s/Int 0)
     :disable-update-checking (pls/defaulted-maybe String "false")}))

(def puppetdb-config-out
  "Schema for validating the parsed/processed [puppetdb] block"
  {(s/optional-key :certificate-whitelist) s/Str
   :historical-catalogs-limit s/Int
   :disable-update-checking Boolean})

(def developer-config-in
  (all-optional
   {:pretty-print (pls/defaulted-maybe String "false")
    :max-enqueued (pls/defaulted-maybe s/Int 1000000)}))

(def developer-config-out
  {:pretty-print Boolean
   :max-enqueued s/Int})

;;;;;;;;;;;;;;;;;;;;;;;;;;;;;;;;;;;;;;;;;;;;;;;;;;;;;;;;;;;;;;;;;;;;;;;;;;;;;;;
;;; Database config

(defn validate-db-settings
  "Throws a {:type ::cli-error :message m} exception describing the
  required additions if the [database] configuration doesn't specify a
  subname."
  [{db-config :database :or {db-config {}} :as config}]
  (when (str/blank? (:subname db-config))
    (throw+
     {:type ::cli-error
      :message
      (str "PuppetDB requires PostgreSQL."
           "  The [database] section must contain an appropriate"
           " \"//host:port/database\" subname setting.")}))
  (let [{:keys [resource-events-ttl report-ttl]} db-config]
    (when (and resource-events-ttl
               (t/period-longer? (t/parse-period resource-events-ttl) (t/parse-period (or report-ttl report-ttl-default))))
      (throw+
       {:type ::cli-error
        :message "The setting for resource-events-ttl must not be longer than report-ttl"})))
  config)

(defn check-fact-regex [fact]
  (try
    (re-pattern fact)
    (catch PatternSyntaxException e
      (.getMessage e))))

(defn convert-blacklist-config
  "Validate and convert facts blacklist section of db-config to runtime format.
  Throws a {:type ::cli-error :message m} exception describing errors when compiling
  facts-blacklist regex patterns if :facts-blacklist-type is set to \"regex\"."
  [{db-config :database :or {db-config {}} :as config}]
  (if (= "regex" (:facts-blacklist-type db-config))
    (let [patts (->> db-config
                     :facts-blacklist
                     pls/blacklist->vector
                     (mapv check-fact-regex))]
      (when-let [errors (seq (filter string? patts))]
        (throw+
         {:type ::cli-error
          :message
          (apply str "Unable to parse facts-blacklist patterns:\n"
                 (interpose "\n" errors))}))
      (assoc-in config [:database :facts-blacklist] patts))
    config))

(defn convert-section-config
  "validates and converts a `section-config` to `section-schema-out` using defaults from `section-schema-in`."
  [section-schema-in section-schema-out section-config]
  (->> section-config
       (warn-and-validate section-schema-in)
       (pls/defaulted-data section-schema-in)
       (pls/convert-to-schema section-schema-out)))

(defn configure-section
  [config section section-schema-in section-schema-out]
  (->> (get config section {})
       (convert-section-config section-schema-in section-schema-out)
       (s/validate section-schema-out)
       (assoc config section)))

(defn configure-read-db
  "Wrapper for configuring the read-database section of the config.
  We rely on the fact that the database section has already been configured
  using `configure-section`."
  [{:keys [database read-database] :as config}]
  (if read-database
    (configure-section config :read-database database-config-in database-config-out)
    (->> (assoc database :read-only? true)
         (pls/strip-unknown-keys database-config-out)
         (s/validate database-config-out)
         (assoc config :read-database))))

<<<<<<< HEAD
(defn configure-write-db
  [config]
  (let [default-events-tll
        (fn [config]
          (if (get-in config [:database :resource-events-ttl])
            config
            (assoc-in config
                      [:database :resource-events-ttl]
                      (get-in config [:database :report-ttl]))))]
    (-> (configure-section config :database write-database-config-in write-database-config-out)
        default-events-tll)))
=======
(defn configure-db
  [config]
  (letfn [(ensure-migrator-info [config]
            ;; match puppetdb.jdbc/make-connection-pool
            (let [username (get-in config
                                   [:database :username]
                                   (get-in config [:database :user]))]
              (-> config
                  (assoc-in [:database :username] username)
                  (update-in [:database :migrator-username] #(or % username))
                  (update-in [:database :migrator-password]
                             #(or % (get-in config [:database :password]))))))]
    (-> config
        (configure-section :database
                           write-database-config-in
                           write-database-config-out)
        ensure-migrator-info
        configure-read-db)))
>>>>>>> d138d7eb

(defn configure-puppetdb
  "Validates the [puppetdb] section of the config"
  [{:keys [puppetdb] :as config :or {puppetdb {}}}]
  (configure-section config :puppetdb puppetdb-config-in puppetdb-config-out))

(defn configure-developer
  [{:keys [developer] :as config :or {developer {}}}]
  (configure-section config :developer developer-config-in developer-config-out))

(def retired-cmd-proc-keys
  [:store-usage :max-frame-size :temp-usage :memory-usage])

(defn warn-command-processing-retirements
  [config]
  (doseq [cmd-proc-key retired-cmd-proc-keys]
    (when (get-in config [:command-processing cmd-proc-key])
      (utils/println-err
       (str (trs "The configuration item `{0}` in the [command-processing] section is retired, please remove this item from your config."
                 (name cmd-proc-key))
            " "
            (trs "Consult the documentation for more details."))))))

(defn configure-command-processing
  [config]
  (warn-command-processing-retirements config)
  (configure-section config :command-processing command-processing-in command-processing-out))

(defn convert-config
  "Given a `config` map (created from the user defined config), validate, default and convert it
   to the internal Clojure format that PuppetDB expects"
  [config]
  (-> config
<<<<<<< HEAD
      configure-write-db
      configure-read-db
=======
      configure-db
>>>>>>> d138d7eb
      configure-command-processing
      configure-puppetdb))

;;;;;;;;;;;;;;;;;;;;;;;;;;;;;;;;;;;;;;;;;;;;;;;;;;;;;;;;;;;;;;;;;;;;;;;;;;;;;;;
;;; Global Config

(defn validate-vardir
  "Checks that `vardir` is specified, exists, and is writeable, throwing
  appropriate exceptions if any condition is unmet."
  [config]
  (let [vardir (some-> (get-in config [:global :vardir])
                       io/file
                       kitchensink/absolute-path
                       fs/file)]
    (cond
     (nil? vardir)
     (throw (IllegalArgumentException.
             (format "%s %s"
                     (trs "Required setting ''vardir'' is not specified.")
                     (trs "Please set it to a writable directory."))))

     (not (.isAbsolute vardir))
     (throw (IllegalArgumentException.
             (trs "Vardir {0} must be an absolute path." vardir)))

     (not (.exists vardir))
     (throw (java.io.FileNotFoundException.
             (format "%s %s"
                     (trs "Vardir {0} does not exist." vardir)
                     (trs "Please create it and ensure it is writable."))))

     (not (.isDirectory vardir))
     (throw (java.io.FileNotFoundException.
             (trs "Vardir {0} is not a directory." vardir)))

     (not (.canWrite vardir))
     (throw (java.io.FileNotFoundException.
             (trs "Vardir {0} is not writable." vardir)))

     :else
     config)))

(defn normalize-product-name
  "Checks that `product-name` is specified as a legal value, throwing an
  exception if not. Returns `product-name` if it's okay."
  [product-name]
  {:pre [(string? product-name)]
   :post [(= (str/lower-case product-name) %)]}
  (let [lower-product-name (str/lower-case product-name)]
    (when-not (#{"puppetdb" "pe-puppetdb"} lower-product-name)
      (throw (IllegalArgumentException.
              (trs "product-name {0} is illegal; either puppetdb or pe-puppetdb are allowed" product-name))))
    lower-product-name))

(defn configure-globals
  "Configures the global properties from the user defined config"
  [config]
  (update config :global
          #(-> %
               (utils/assoc-when :product-name "puppetdb")
               (update :product-name normalize-product-name)
               (utils/assoc-when :update-server "https://updates.puppetlabs.com/check-for-updates"))))

(defn warn-retirements
  "Warns about configuration retirements.  Abruptly exits the entire
  process if a [global] url-prefix is found."
  [config-data]

  (doseq [[section opt] [[:command-processing :max-frame-size]
                         [:command-processing :memory-usage]
                         [:command-processing :store-usage]
                         [:command-processing :temp-usage]
                         [:database :classname]
                         [:database :conn-keep-alive]
                         [:database :log-slow-statements]
                         [:database :statements-cache-size]
                         [:database :subprotocol]
                         [:read-database :classname]
                         [:read-database :conn-keep-alive]
                         [:read-database :log-slow-statements]
                         [:read-database :statements-cache-size]
                         [:read-database :subprotocol]
                         [:global :catalog-hash-conflict-debugging]]]
    (when (contains? (config-data section) opt)
      (utils/println-err
       (trs "The [{0}] {1} config option has been retired and will be ignored."
            (name section) (name opt)))))

  (when (get-in config-data [:repl])
    (utils/println-err (format "%s %s %s"
                               (trs "The configuration block [repl] is now retired and will be ignored.")
                               (trs "Use [nrepl] instead.")
                               (trs "Consult the documentation for more details."))))

  (when (get-in config-data [:global :url-prefix])
    (utils/println-err (format "%s %s %s"
                               (trs "The configuration item `url-prefix` in the [global] section is retired, please remove this item from your config.")
                               (trs "PuppetDB has a non-configurable context route of `/pdb`.")
                               (trs "Consult the documentation for more details.")))
    (utils/flush-and-exit 1)) ; cf. PDB-2053
  config-data)

(def default-web-router-config
  {:puppetlabs.trapperkeeper.services.metrics.metrics-service/metrics-webservice
   {:route "/metrics"
    :server "default"}
   :puppetlabs.trapperkeeper.services.status.status-service/status-service
   {:route "/status"
    :server "default"}
   :puppetlabs.puppetdb.pdb-routing/pdb-routing-service
   {:route "/pdb"
    :server "default"}
   :puppetlabs.puppetdb.dashboard/dashboard-redirect-service
   {:route "/"
    :server "default"}})

(defn filter-out-non-tk-config [config-data]
  (select-keys config-data
               [:debug :bootstrap-config :config :plugins :help]))

(defn add-web-routing-service-config
  [config-data]
  (let [bootstrap-cfg (->> (tk-bootstrap/find-bootstrap-configs (filter-out-non-tk-config config-data))
                           (mapcat tk-bootstrap/read-config)
                           set)
        ;; If a user didn't specify one of the services in their bootstrap.cfg
        ;; we remove the web-router-config for that service
        filtered-web-router-config (into {} (for [[svc route] default-web-router-config
                                                  :when (contains? bootstrap-cfg (utils/kwd->str svc))]
                                              [svc route]))]
    (doseq [[svc route] filtered-web-router-config]
      (when (get-in config-data [:web-router-service svc])
        (utils/println-err
         (trs "Configuring the route for `{0}` is not allowed. The default route is `{1}` and server is `{2}`."
              svc (:route route) (:server route)))))
    ;; We override the users settings as to make the above routes *not*
    ;; configurable
    (-> config-data
        (assoc-in [:metrics :reporters :jmx :enabled] true)
        (update :web-router-service merge filtered-web-router-config))))

;;;;;;;;;;;;;;;;;;;;;;;;;;;;;;;;;;;;;;;;;;;;;;;;;;;;;;;;;;;;;;;;;;;;;;;;;;;;;;;
;;; Public

(def adjust-and-validate-tk-config
  (comp add-web-routing-service-config
        warn-retirements
        validate-db-settings
        convert-blacklist-config))

(defn hook-tk-parse-config-data
  "This is a robert.hooke compatible hook that is designed to intercept
   trapperkeeper configuration before it is used, so that we may munge &
   customize it.  It may throw {:type ::cli-error :message m}."
  [f args]
  (adjust-and-validate-tk-config (f args)))

(defn process-config!
  "Accepts a map containing all of the user-provided configuration values
  and configures the various PuppetDB subsystems."
  [config]
  (-> config
      configure-globals
      configure-developer
      validate-vardir
      convert-config))

(defn foss? [config]
  (= "puppetdb" (get-in config [:global :product-name])))

(defn pe? [config]
  (= "pe-puppetdb" (get-in config [:global :product-name])))

(defn update-server [config]
  (get-in config [:global :update-server]))

(defn mq-thread-count
  "Returns the desired number of MQ listener threads."
  [config]
  (get-in config [:command-processing :threads]))

(defn reject-large-commands?
  [config]
  (get-in config [:command-processing :reject-large-commands]))

(defn max-command-size
  [config]
  (get-in config [:command-processing :max-command-size]))

(defn stockpile-dir [config]
  (str (io/file (get-in config [:global :vardir]) "stockpile")))

(defprotocol DefaultedConfig
  (get-config [this]))

(defn create-defaulted-config-service [config-transform-fn]
  (tk/service
   DefaultedConfig
   [[:ConfigService get-config]]
   (init [this context]
         (assoc context :config (config-transform-fn (get-config))))
   (get-config [this]
               (:config (service-context this)))))

(def config-service
  (create-defaulted-config-service process-config!))<|MERGE_RESOLUTION|>--- conflicted
+++ resolved
@@ -89,12 +89,8 @@
             :node-purge-ttl (pls/defaulted-maybe String "14d")
             :node-purge-gc-batch-limit (pls/defaulted-maybe s/Int 25)
             :node-ttl (pls/defaulted-maybe String "7d")
-<<<<<<< HEAD
             :resource-events-ttl String
-            :migrate? (pls/defaulted-maybe String "true")})))
-=======
             :migrate (pls/defaulted-maybe String "true")})))
->>>>>>> d138d7eb
 
 (def database-config-out
   "Schema for parsed/processed database config"
@@ -133,12 +129,8 @@
           :node-purge-ttl Period
           :node-purge-gc-batch-limit (s/constrained s/Int (complement neg?))
           :node-ttl Period
-<<<<<<< HEAD
           (s/optional-key :resource-events-ttl) Period
-          :migrate? Boolean}))
-=======
           :migrate Boolean}))
->>>>>>> d138d7eb
 
 (defn half-the-cores*
   "Function for computing half the cores of the system, useful
@@ -289,22 +281,15 @@
          (s/validate database-config-out)
          (assoc config :read-database))))
 
-<<<<<<< HEAD
-(defn configure-write-db
-  [config]
-  (let [default-events-tll
-        (fn [config]
-          (if (get-in config [:database :resource-events-ttl])
-            config
-            (assoc-in config
-                      [:database :resource-events-ttl]
-                      (get-in config [:database :report-ttl]))))]
-    (-> (configure-section config :database write-database-config-in write-database-config-out)
-        default-events-tll)))
-=======
 (defn configure-db
   [config]
-  (letfn [(ensure-migrator-info [config]
+  (letfn [(default-events-ttl [config]
+            (if (get-in config [:database :resource-events-ttl])
+              config
+              (assoc-in config
+                        [:database :resource-events-ttl]
+                        (get-in config [:database :report-ttl]))))
+          (ensure-migrator-info [config]
             ;; match puppetdb.jdbc/make-connection-pool
             (let [username (get-in config
                                    [:database :username]
@@ -318,9 +303,9 @@
         (configure-section :database
                            write-database-config-in
                            write-database-config-out)
+        default-events-ttl
         ensure-migrator-info
         configure-read-db)))
->>>>>>> d138d7eb
 
 (defn configure-puppetdb
   "Validates the [puppetdb] section of the config"
@@ -354,12 +339,7 @@
    to the internal Clojure format that PuppetDB expects"
   [config]
   (-> config
-<<<<<<< HEAD
-      configure-write-db
-      configure-read-db
-=======
       configure-db
->>>>>>> d138d7eb
       configure-command-processing
       configure-puppetdb))
 
