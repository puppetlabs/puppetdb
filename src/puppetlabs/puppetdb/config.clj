--- conflicted
+++ resolved
@@ -66,19 +66,14 @@
      :stats (pls/defaulted-maybe String "true")
      :log-statements (pls/defaulted-maybe String "true")
      :connection-timeout (pls/defaulted-maybe s/Int 3000)
-<<<<<<< HEAD
-     :facts-blacklist (s/conditional string? String
-                                     sequential? [s/Str])
+     :facts-blacklist pls/Blacklist
+     :facts-blacklist-type (pls/defaulted-maybe (s/enum "literal" "regex") "literal")
      ;; completely retired (ignored)
      :classname (pls/defaulted-maybe String "org.postgresql.Driver")
      :conn-keep-alive s/Int
      :log-slow-statements s/Int
      :statements-cache-size s/Int
      :subprotocol (pls/defaulted-maybe String "postgresql")}))
-=======
-     :facts-blacklist pls/Blacklist
-     :facts-blacklist-type (pls/defaulted-maybe (s/enum "literal" "regex") "literal")}))
->>>>>>> 80aafe23
 
 (def write-database-config-in
   "Includes the common database config params, also the write-db specific ones"
@@ -108,16 +103,13 @@
    (s/optional-key :password) String
    (s/optional-key :syntax_pgs) String
    (s/optional-key :facts-blacklist) clojure.lang.PersistentVector
-<<<<<<< HEAD
+   :facts-blacklist-type String
    ;; completely retired (ignored)
    :classname String
    (s/optional-key :conn-keep-alive) Minutes
    (s/optional-key :log-slow-statements) Days
    (s/optional-key :statements-cache-size) s/Int
    :subprotocol String})
-=======
-   :facts-blacklist-type String})
->>>>>>> 80aafe23
 
 (def write-database-config-out
   "Schema for parsed/processed database config that includes write database params"
