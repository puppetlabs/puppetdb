--- conflicted
+++ resolved
@@ -40,6 +40,7 @@
    :invalid-regular-expression "2201B"
    :lock-not-available "55P03"
    :program-limit-exceeded "54000"
+   :not-in-prerequisite-state "55000"
    :query-canceled "57014"
    :serialization-failure "40001"
    ;; check constraint violation
@@ -53,17 +54,7 @@
       (sql-code-map code))))
 
 (defn sql-state [kw-name]
-<<<<<<< HEAD
   (or (sql-state-map kw-name)
-=======
-  (or ({:admin-shutdown "57P01"
-        :invalid-regular-expression "2201B"
-        :program-limit-exceeded "54000"
-        :not-in-prerequisite-state "55000"
-        :lock-not-available "55P03"
-        :query-canceled "57014"}
-       kw-name)
->>>>>>> 18fa7cce
       (throw (IllegalArgumentException.
               (trs "Requested unknown SQL state")))))
 
