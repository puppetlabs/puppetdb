(ns puppetlabs.puppetdb.middleware
  "Ring middleware"
  (:require [puppetlabs.i18n.core :as i18n :refer [trs tru]]
            [puppetlabs.kitchensink.core :as kitchensink]
            [puppetlabs.puppetdb.jdbc :as jdbc :refer [with-transacted-connection]]
            [puppetlabs.puppetdb.query-eng :as qe]
            [puppetlabs.puppetdb.utils.metrics :refer [multitime!]]
            [puppetlabs.puppetdb.http :as http]
            [puppetlabs.puppetdb.schema :refer [defn-validated]]
            [ring.util.request :as request]
            [clojure.string :as str]
            [clojure.tools.logging :as log]
            [ring.middleware.params :refer [wrap-params]]
            [puppetlabs.puppetdb.query.paging :as paging]
            [clojure.set :as set]
            [pantomime.media :as media]
            [puppetlabs.puppetdb.metrics.core :as metrics]
            [metrics.timers :refer [timer time!]]
            [metrics.meters :refer [meter mark!]]
            [metrics.histograms :refer [update!]]
            [clojure.walk :refer [keywordize-keys]]
            [puppetlabs.puppetdb.utils :as utils]
            [bidi.bidi :as bidi]
            [bidi.ring :as bring]
            [bidi.schema :as bidi-schema]
            [puppetlabs.puppetdb.schema :as pls]
            [schema.core :as s]
            [puppetlabs.puppetdb.command :as cmd]
<<<<<<< HEAD
            [puppetlabs.puppetdb.constants :as constants]))
=======
            [puppetlabs.puppetdb.command.constants :as const]))
>>>>>>> e9bcde71

(def handler-schema (s/=> s/Any {s/Any s/Any}))

(defn wrap-with-debug-logging
  "Ring middleware that logs incoming HTTP request URIs (at DEBUG level) as
  requests come in.  To enable, add this line to your logback.xml:

  `<logger name=\"puppetlabs.puppetdb.middleware\" level=\"debug\"/>`"
  [app]
  (fn [req]
    (log/debug (trs "Processing HTTP request to URI: ''{0}''" (:uri req)))
    (app req)))

(defn build-whitelist-authorizer
  "Build a function that will authorize requests based on the supplied
  certificate whitelist (see `cn-whitelist->authorizer` for more
  details). Returns :authorized if the request is allowed, otherwise a
  string describing the reason not."
  [whitelist]
  {:pre  [(string? whitelist)]
   :post [(fn? %)]}
  (let [allowed? (kitchensink/cn-whitelist->authorizer whitelist)]
    (fn [{:keys [ssl-client-cn] :as req}]
      (when-not (allowed? req)
        (when ssl-client-cn
          (log/warn (trs "{0} rejected by certificate whitelist {1}" ssl-client-cn whitelist)))
        (http/denied-response (tru "The client certificate name {0} doesn't appear in the certificate whitelist. Is your master''s (or other PuppetDB client''s) certname listed in PuppetDB''s certificate-whitelist file?" ssl-client-cn)
                         http/status-forbidden)))))

(defn wrap-cert-authn
  [app cert-whitelist]
  (if-let [cert-authorize-fn (some-> cert-whitelist build-whitelist-authorizer)]
    (fn [req]
      (if-let [cert-auth-result (cert-authorize-fn req)]
        cert-auth-result
        (app req)))
    app))

(defn wrap-with-certificate-cn
  "Ring middleware that will annotate the request with an
  :ssl-client-cn key representing the CN contained in the client
  certificate of the request. If no client certificate is present,
  the key's value is set to nil."
  [app]
  (fn [{:keys [ssl-client-cert] :as req}]
    (let [cn  (some-> ssl-client-cert kitchensink/cn-for-cert)
          req (assoc req :ssl-client-cn cn)]
      (app req))))

(defn wrap-with-default-body
  "Ring middleware that will attach a default body based on the response code
  if no other body is supplied."
  [app]
  (fn [req]
    (let [{:keys [body] :as response} (app req)]
      (if body
        response
        (assoc response :body (http/default-body req response))))))

(defn wrap-with-globals
  "Ring middleware that adds a :globals attribute to each request that
   contains a map of the current shared-global settings."
  [app get-shared-globals]
  (fn [req]
    (let [new-req (update req :globals #(merge (get-shared-globals) %))]
      (app new-req))))

(defn wrap-with-illegal-argument-catch
  [app]
  (fn [req]
    (try
      (app req)
      (catch IllegalArgumentException e
        (http/error-response e)))))

(defn verify-accepts-content-type
  "Ring middleware that requires a request for the wrapped `app` to accept the
  provided `content-type`. If the content type isn't acceptable, a 406 Not
  Acceptable status is returned, with a message informing the client it must
  accept the content type."
  [app content-type]
  {:pre (string? content-type)}
  (fn [{:keys [headers] :as req}]
    (if (http/acceptable-content-type
         content-type
         (headers "accept"))
      (app req)
      (http/error-response (tru "must accept {0}" content-type)
                           http/status-not-acceptable))))

(defn verify-content-encoding
  "Verification for the specified list of content-encodings."
  [app allowed-encodings]
  {:pre [(coll? allowed-encodings)
         (every? string? allowed-encodings)]}
  (fn [{:keys [headers request-method] :as req}]
    (let [content-encoding (headers "content-encoding")]
      (if (or (not= request-method :post)
              (empty? content-encoding)
              (some #{content-encoding} allowed-encodings))
        (app req)
        (http/error-response (tru "content encoding {0} not supported"
                                  content-encoding)
                             http/status-unsupported-type)))))

(defn verify-content-type
  "Verification for the specified list of content-types."
  [app content-types]
  {:pre [(coll? content-types)
         (every? string? content-types)]}
  (fn [{:keys [headers] :as req}]
    (if (= (:request-method req) :post)
      (let [content-type (headers "content-type")
            mediatype (if (nil? content-type) nil
                          (str (media/base-type content-type)))]
        (if (or (nil? mediatype) (some #{mediatype} content-types))
          (app req)
          (http/error-response (tru "content type {0} not supported" mediatype)
                               http/status-unsupported-type)))
      (app req))))

(def params-schema {(s/optional-key :optional) [s/Str]
                    (s/optional-key :required) [s/Str]})

(defn-validated validate-query-params
  "Ring middleware that verifies that the query params in the request are legal
  based on the map `param-specs`, which contains a list of `:required` and
  `:optional` query parameters. If the validation fails, a 400 Bad Request is
  returned, with an explanation of the invalid parameters."
  [app param-specs :- params-schema]
  (fn [{:keys [params] :as req}]
    (kitchensink/cond-let [p]
                          (kitchensink/excludes-some params (:required param-specs))
                          (http/error-response (tru "Missing required query parameter ''{0}''" p))

                          (let [diff (set/difference (kitchensink/keyset params)
                                                     (set (:required param-specs))
                                                     (set (:optional param-specs)))]
                            (seq diff))
                          (http/error-response (tru "Unsupported query parameter ''{0}''" (first p)))

                          :else
                          (app req))))

(defn merge-param-specs
  [& specs]
  (letfn [(assoc-distinct-vals [result key & maps]
            (cond-> result
              (some key maps) (assoc key (distinct (mapcat key maps)))))]
    (reduce (fn [result spec]
              (-> (merge result spec)
                  (assoc-distinct-vals :required result spec)
                  (assoc-distinct-vals :optional result spec)))
            nil
            specs)))

(defn validate-no-query-params
  "Ring middleware that verifies that there are no query params on the request.
  Convenience method for endpoints that do not support any query params.  If the
  validation fails, a 400 Bad Request is returned, with an explanation of the
  invalid parameters."
  [app]
  (validate-query-params app {}))

(def verify-accepts-json
  "Ring middleware which requires a request for `app` to accept
  application/json as a content type. If the request doesn't accept
  application/json, a 406 Not Acceptable status is returned with an error
  message indicating the problem."
  (fn [app]
    (verify-accepts-content-type app "application/json")))

(def http-metrics-registry (get-in metrics/metrics-registries [:http :registry]))

(defn wrap-with-metrics
  "Ring middleware that will tack performance counters for each URL.
  We track the following metrics per-app, at a top-level

  * `service-time`: how long it took to service the request

  We track the following meters per-app, and per-response-code:

  * `reqs/s`: the rate at which responses of a given status are
    reported

  Created metrics are stored in the supplied `storage` atom with the
  following structure:

      {:timers {<normalized uri> <service time metric>
                <normalized uri> <service time metric>}
       :meters {<normalized uri> {<status code> <reqs/s>
                                  <status code> <reqs/s>}}}

  `app`: The ring app to be wrapped

  `storage`: An atom that will be used to hold references to all
  created metrics.

  `normalize-uri`: A function that takes a URI, and returns a string
  or collection of strings. For each string returned, a timer and
  meter will be created if they don't already exist. To have multiple
  URLs share the same timer/meter, `normalize-uri` should return some
  of the same strings for each URL.

  Metric names (and thus, the strings returned by `normalize-uri`
  cannot contain ':', '=', or ',' characters. They will be replaced
  with '_'."
  [app storage normalize-uri]
  (fn [req]
    ;; add metric timers for the uri as we service the request.
    (let [metric-roots (let [s (normalize-uri (:uri req))]
                         (if (string? s) [s] s))
          metric-roots (map #(str/replace % #"[:,=]" "_") metric-roots)]

      ;; Create timer objects for each metric the user has requested
      (doseq [metric-root metric-roots
              :let [timer-key [:timers metric-root]]
              :when (not (get-in @storage timer-key))]
        (swap! storage assoc-in timer-key (timer http-metrics-registry [metric-root "service-time"])))

      (let [timers (map #(get-in @storage [:timers %]) metric-roots)]
        (multitime! timers
                    (let [response  (app req)
                          status    (:status response)]

                      ;; Create meter objects for each metric the user has
                      ;; requested
                      (doseq [metric-root metric-roots
                              :let [meter-key [:meters metric-root status]]
                              :when (not (get-in @storage meter-key))]
                        (swap! storage assoc-in meter-key (meter http-metrics-registry [metric-root (str status)]))
                        (mark! (get-in @storage meter-key)))

                        response))))))

(defn consume-and-close
  "Consume all data from input stream and then close"
  [^java.io.InputStream req-stream content-length]
  (with-open [s req-stream]
    (loop []
      (when-not (= -1 (.read s))
        (.skip s content-length)
        (recur)))))

(defn fail-when-payload-too-large
  "Middlware that will return a 413 failure when the content-length of
  a POST is too large (more than `max-command-size`). Acts as a noop
  when it is less or `reject-large-commands? is false"
  [app reject-large-commands? max-command-size]
  (fn [req]
    (if (= :post (:request-method req))
      (let [length-in-bytes (or (when-let [length (get-in req [:headers "x-uncompressed-length"])]
                                  (try
                                    (Long/parseLong length)
                                    (catch NumberFormatException e
                                      (log/warn (trs "The X-Uncompressed-Length value {0} cannot be converted to a long."
                                                     length)))))
                                (request/content-length req))]

        (let [{:strs [command version]} (:query-params req)]
          (if length-in-bytes
            (do (log/debug (trs "Processing command with a content-length of {0} bytes" length-in-bytes))
                (update! (cmd/global-metric :size) length-in-bytes)
                (when (and command version)
                  (let [command (const/normalize-command-name command)]
                    ;; command name must be normalized so correct metrics are updated
                    (cmd/create-metrics-for-command! command version)
                    (update! (cmd/cmd-metric command version :size) length-in-bytes))))
            (log/warn (trs "Neither Content-Length or X-Uncompressed-Length header is set.
                            This {0} command will not be counted in command size metrics"
                           command))))

        (if (and length-in-bytes
                 reject-large-commands?
                 (> length-in-bytes max-command-size))
          (do
            (log/warn (trs "content-length of command is {0} bytes and is larger than the maximum allowed command size of {1} bytes"
                           length-in-bytes
                           max-command-size))
            (consume-and-close (:body req) length-in-bytes)
            (http/error-response
             (tru "Command rejected due to size exceeding max-command-size")
             http/status-entity-too-large))
          (app req)))
      (app req))))

;; for testing via with-redefs
(defn get-sync-ver []
  constants/pdb-sync-ver)

(defn verify-sync-version
  "Check that the x-pdb-sync-ver header of an incoming requests matches the
   pdb-sync-ver locally. This header is only sent from pe-puppetdb sync requests
   and a mismatch indicates that one pdb has upgraded in an incompatible way
   before the other. In this case all sync requests will return 409s until both
   sides have been upgraded and have matching sync versions. If the header is
   present but improperly formatted returns a 400 error response."
  [app]
  (fn [{{:strs [x-pdb-sync-ver]} :headers :as req}]
    (let [maybe-sync-ver (try
                           (some-> x-pdb-sync-ver Integer/parseInt)
                           (catch NumberFormatException e
                             {:error true :input x-pdb-sync-ver}))]
      (cond
        (nil? maybe-sync-ver) (app req)

        (integer? maybe-sync-ver)
        (if (= (get-sync-ver) maybe-sync-ver)
          (app req)
          (http/error-response
           (tru "Conflicting PDB sync versions, each PDB syncing must be on the same version")
           409))

        (:error maybe-sync-ver)
        (http/error-response
         (tru "The x-pdb-sync-ver header: {0} cannot be converted to an int."
              (:input maybe-sync-ver)))

        :else (http/error-response
               (tru "Unknown sync version check state")
               500)))))

(defn wrap-with-puppetdb-middleware
  "Default middleware for puppetdb webservers."
  [app]
  (-> app
      wrap-params
      wrap-with-certificate-cn
      wrap-with-default-body
      wrap-with-debug-logging
      i18n/locale-negotiator))

(defn parent-check
  "Middleware that checks the parent exists before serving the rest of the
   application. This ensures we always return 404's on child paths when the
   parent data is empty."
  [app version parent route-param-key]
  (fn [{:keys [globals route-params] :as req}]
    (let [{:keys [scf-read-db url-prefix]} globals]
      ;; There is a race condition here, in particular we open up 1 transaction
      ;; for the parent test, but the rest of the query results are done via the
      ;; streaming query. This can't be solved until we work out a way to
      ;; pass through an existing db handle through to the streamed query thread.
      (if (jdbc/with-transacted-connection scf-read-db
            (qe/object-exists? parent (get route-params route-param-key)))
        (app req)
        (http/json-response {:error (tru "No information is known about {0} {1}" (name parent) (get route-params route-param-key))} http/status-not-found)))))

(pls/defn-validated url-decode :- s/Str
  [x :- s/Str]
  (java.net.URLDecoder/decode x))

(pls/defn-validated make-pdb-handler :- handler-schema
  "Similar to `bidi.ring/make-handler` but does not merge route-params
  into the regular parameter map. Currently route-params causes
  validation errors with merged in with parameters. Parameter names
  are currently strings and validated against an expected list. Route
  params are merged in a keywords."
  ([route :- bidi-schema/RoutePair]
   (make-pdb-handler route identity))
  ([route :- bidi-schema/RoutePair
    handler-fn :- handler-schema]
   (fn [{:keys [uri path-info] :as req}]
     (let [path (or path-info uri)
           {:keys [handler route-params] :as match-context} (bidi/match-route* route path req)]
       (when handler
         (bring/request
          (handler-fn handler)
          (update req :route-params merge (kitchensink/mapvals url-decode route-params))
          (apply dissoc match-context :handler (keys req))))))))<|MERGE_RESOLUTION|>--- conflicted
+++ resolved
@@ -26,11 +26,8 @@
             [puppetlabs.puppetdb.schema :as pls]
             [schema.core :as s]
             [puppetlabs.puppetdb.command :as cmd]
-<<<<<<< HEAD
-            [puppetlabs.puppetdb.constants :as constants]))
-=======
+            [puppetlabs.puppetdb.constants :as constants]
             [puppetlabs.puppetdb.command.constants :as const]))
->>>>>>> e9bcde71
 
 (def handler-schema (s/=> s/Any {s/Any s/Any}))
 
