(ns puppetlabs.puppetdb.http.handlers
  (:require [puppetlabs.puppetdb.http :as http]
            [bidi.schema :as bidi-schema]
            [puppetlabs.puppetdb.http.query :as http-q]
            [puppetlabs.puppetdb.query.paging :as paging]
            [puppetlabs.puppetdb.query-eng :refer [produce-streaming-body
                                                   stream-query-result]]
            [puppetlabs.puppetdb.middleware :refer [merge-param-specs
                                                    params-schema
                                                    validate-query-params
                                                    parent-check
                                                    handler-schema]]
            [puppetlabs.comidi :as cmdi]
            [schema.core :as s]
            [puppetlabs.puppetdb.schema :as pls]
            [puppetlabs.puppetdb.catalogs :refer [catalog-query-schema]]
            [puppetlabs.kitchensink.core :as kitchensink]
            [puppetlabs.puppetdb.scf.storage-utils :as sutils]
            [puppetlabs.puppetdb.utils :refer [assoc-when]]
            [clojure.walk :refer [keywordize-keys]]
            [puppetlabs.i18n.core :refer [trs]]))

;; General route/handler construction functions

(pls/defn-validated extract-query :- bidi-schema/RoutePair
  [param-spec :- params-schema
   routes :- bidi-schema/RoutePair]
  (cmdi/wrap-routes routes #(http-q/extract-query % param-spec)))

(pls/defn-validated append-handler :- bidi-schema/RoutePair
  [route :- bidi-schema/RoutePair
   handler-to-append :- handler-schema]
  (cmdi/wrap-routes route #(comp % handler-to-append)))

(pls/defn-validated create-query-handler :- handler-schema
  "Creates a new query handler for the given `entity` and `version`."
  [version :- s/Keyword
   entity :- s/Str
   & handler-fns :- [handler-schema]]
  (apply comp
         (http-q/query-handler version)
         (http-q/restrict-query-to-entity entity)
         handler-fns))

(pls/defn-validated wrap-with-parent-check :- bidi-schema/RoutePair
  "Wraps all handlers found in `route` with the parent-check middleware"
  [route :- bidi-schema/RoutePair
   version :- s/Keyword
   entity :- s/Keyword
   route-param-key :- s/Keyword]
  (cmdi/wrap-routes route #(parent-check % version entity route-param-key)))

(defn report-data-responder
  "Respond with either metrics or logs for a given report hash.
   `entity` should be either :metrics or :logs."
  [version entity]
  (fn [{:keys [globals route-params]}]
    (let [query ["from" entity ["=" "hash" (:hash route-params)]]]
      (produce-streaming-body version {:query query}
                              (http-q/narrow-globals globals)))))

(defn route-param [param-name]
  [#"[\w%\.~:-]*" param-name])

;; Handlers checking for a single entity

(defn status-response
  "Executes `query` and if a result is found, calls `found-fn` with
  that result, returns 404 otherwise."
  ([version query globals found-fn not-found-response]
   (status-response version query globals found-fn not-found-response {}))
  ([version query globals found-fn not-found-response query-params]
   (if-let [query-result (first (stream-query-result version query query-params globals))]
     (http/json-response (found-fn query-result))
     not-found-response)))

(defn catalog-status
  "Produces a response body for a request to retrieve the catalog for the node in route-params"
  [version]
  (fn [{:keys [globals route-params]}]
    (let [node (:node route-params)]
      (status-response version
                       ["from" "catalogs" ["=" "certname" node]]
                       (http-q/narrow-globals globals)
                       #(s/validate catalog-query-schema
                                    (kitchensink/mapvals sutils/parse-db-json [:edges :resources] %))
                       (http/status-not-found-response "catalog" node)))))

(defn factset-status
  "Produces a response body for a request to retrieve the factset for the node in route-params"
  [version]
  (fn [{:keys [globals route-params]}]
    (let [node (:node route-params)]
      (status-response version
                       ["from" "factsets" ["=" "certname" node]]
                       (http-q/narrow-globals globals)
                       identity
                       (http/status-not-found-response "factset" node)))))

(defn node-status
  "Produce a response body for a single environment."
  [version]
  (fn [{:keys [globals puppetdb-query route-params]}]
    (let [node (:node route-params)]
      (status-response version
                       ["from" "nodes" ["=" "certname" node]]
                       (http-q/narrow-globals globals)
                       identity
                       (http/status-not-found-response "node" node)
                       (select-keys puppetdb-query [:include_facts_expiration])))))

(defn environment-status
  "Produce a response body for a single environment."
  [version]
  (fn [{:keys [globals route-params]}]
    (let [environment (:environment route-params)]
      (status-response version
                       ["from" "environments" ["=" "name" environment]]
                       (http-q/narrow-globals globals)
                       identity
                       (http/status-not-found-response "environment" environment)))))

(defn producer-status
  "Produce a response body for a single producer."
  [version]
  (fn [{:keys [globals route-params]}]
    (let [producer (:producer route-params)]
      (status-response version
                       ["from" "producers" ["=" "name" producer]]
                       (http-q/narrow-globals globals)
                       identity
                       (http/status-not-found-response "producer" producer)))))

;; Routes

;; query parameter sets
(def global-params {:optional []})
(def paging-params {:optional paging/query-params})
(def pretty-params {:optional ["pretty"]})
(def typical-params (merge-param-specs global-params
                                       paging-params
                                       pretty-params
                                       {:optional ["include_package_inventory"]}))

(pls/defn-validated root-routes :- bidi-schema/RoutePair
  [version :- s/Keyword]
  (let [no-certname-entities #{"fact_paths" "environments" "packages"}
        get-entity #(some-> % :puppetdb-query :query second)]
    (cmdi/ANY "" []
              (-> (comp (http-q/query-handler version)
                        (fn [req]
                          (cond
                            (some-> req :puppetdb-query :ast_only http-q/coerce-to-boolean) req
                            (no-certname-entities (get-entity req)) req
                            :else (http-q/restrict-query-to-active-nodes req))))
                  (http-q/extract-query-pql
                   (merge-param-specs typical-params
                                      {:optional ["ast_only"]
                                       :required ["query"]}))))))

(pls/defn-validated events-routes :- bidi-schema/RoutePair
  "Ring app for querying events"
  [version :- s/Keyword]
  (extract-query
   (merge-param-specs typical-params
                      {:optional ["query"
                                  "distinct_resources"
                                  "distinct_start_time"
                                  "distinct_end_time"]})
   (cmdi/routes
    (cmdi/ANY "" []
              (create-query-handler version "events")))))

(pls/defn-validated reports-routes :- bidi-schema/RoutePair
  [version :- s/Keyword]
  (cmdi/routes
   (extract-query
    typical-params
    (cmdi/ANY "" []
              (create-query-handler version "reports")))

   (cmdi/context ["/" :hash "/events"]
                 (-> (events-routes version)
                     (append-handler (comp http-q/restrict-query-to-report))
                     (wrap-with-parent-check version :report :hash)))

   (cmdi/ANY ["/" :hash "/metrics"] []
             (-> (report-data-responder version "report_metrics")
                 (parent-check version :report :hash)
                 (validate-query-params (merge-param-specs global-params
                                                           pretty-params))))

   (cmdi/ANY ["/" :hash "/logs"] []
             (-> (report-data-responder version "report_logs")
                 (parent-check version :report :hash)
                 (validate-query-params (merge-param-specs global-params
                                                           pretty-params))))))

(pls/defn-validated resources-routes :- bidi-schema/RoutePair
  [version :- s/Keyword]
  (extract-query
   typical-params
   (cmdi/routes
    (cmdi/ANY "" []
              (create-query-handler version "resources"  http-q/restrict-query-to-active-nodes))

    (cmdi/context ["/" (route-param :type)]
                  (cmdi/ANY "" []
                            (create-query-handler version "resources"
                                            http-q/restrict-resource-query-to-type
                                            http-q/restrict-query-to-active-nodes))
                  (cmdi/ANY ["/" (route-param :title)] []
                            (create-query-handler version "resources"
                                            http-q/restrict-resource-query-to-title
                                            http-q/restrict-resource-query-to-type
                                            http-q/restrict-query-to-active-nodes))))))

(pls/defn-validated edge-routes :- bidi-schema/RoutePair
  [version :- s/Keyword]
  (extract-query
   typical-params
   (cmdi/ANY "" []
             (create-query-handler version "edges" http-q/restrict-query-to-active-nodes))))

(pls/defn-validated catalog-routes :- bidi-schema/RoutePair
  [version :- s/Keyword]
  (extract-query
   typical-params
   (cmdi/routes

    (cmdi/ANY "" []
              (create-query-handler version "catalogs"))

    (cmdi/context ["/" (route-param :node)]
                  (cmdi/ANY "" []
                            (catalog-status version))

                  (cmdi/context "/edges"
                                (-> (edge-routes version)
                                    (wrap-with-parent-check version :catalog :node)))

                  (cmdi/context "/resources"
                                (-> (resources-routes version)
                                    (append-handler http-q/restrict-query-to-node)
                                    (wrap-with-parent-check version :catalog :node)))))))

(pls/defn-validated facts-routes :- bidi-schema/RoutePair
  [version :- s/Keyword]
  (extract-query
   typical-params
   (cmdi/routes
    (cmdi/ANY "" []
              (create-query-handler version "facts" http-q/restrict-query-to-active-nodes))

    (cmdi/context ["/" (route-param :fact)]

                  (cmdi/ANY "" []
                            (create-query-handler version "facts"
                                            http-q/restrict-fact-query-to-name
                                            http-q/restrict-query-to-active-nodes))

                  (cmdi/ANY ["/" (route-param :value)] []
                            (create-query-handler version "facts"
                                            http-q/restrict-fact-query-to-name
                                            http-q/restrict-fact-query-to-value
                                            http-q/restrict-query-to-active-nodes))))))

(pls/defn-validated inventory-routes :- bidi-schema/RoutePair
  [version :- s/Keyword]
  (extract-query
    typical-params
    (cmdi/routes
      (cmdi/ANY "" []
                (create-query-handler version "inventory"
                                      http-q/restrict-query-to-active-nodes)))))

(pls/defn-validated packages-routes :- bidi-schema/RoutePair
  [version :- s/Keyword]
  (extract-query
   typical-params
   (cmdi/routes
    (cmdi/ANY "" []
              (create-query-handler version "packages")))))

(pls/defn-validated package-inventory-routes :- bidi-schema/RoutePair
  [version :- s/Keyword]
  (extract-query
    typical-params
    (cmdi/routes
      (cmdi/ANY "" []
                (create-query-handler version "package_inventory"
                                      http-q/restrict-query-to-active-nodes))
      (cmdi/context ["/" :node]
                    (cmdi/ANY "" [] (create-query-handler version "package_inventory"
                                                          http-q/restrict-query-to-node))))))

(pls/defn-validated factset-routes :- bidi-schema/RoutePair
  [version :- s/Keyword]
  (extract-query
   typical-params
   (cmdi/routes
    (cmdi/ANY "" []
              (create-query-handler version "factsets" http-q/restrict-query-to-active-nodes))

    (cmdi/context ["/" :node]
                  (cmdi/ANY "" []
                            (factset-status version))

                  (cmdi/ANY "/facts" []
                            (-> (create-query-handler version "factsets" http-q/restrict-query-to-node)
                                (parent-check version :factset :node)))))))

(pls/defn-validated fact-names-routes :- bidi-schema/RoutePair
  [version :- s/Keyword]
  (extract-query
   typical-params
   (cmdi/ANY "" []
             (comp
              (fn [{:keys [params globals puppetdb-query]}]
                (let [puppetdb-query (assoc-when puppetdb-query :order_by [[:name :ascending]])]
                  (produce-streaming-body
                   version
                   (http-q/validate-distinct-options! (merge (keywordize-keys params) puppetdb-query))
                   (http-q/narrow-globals globals))))
              (http-q/restrict-query-to-entity "fact_names")))))

(pls/defn-validated node-routes :- bidi-schema/RoutePair
  [version :- s/Keyword]
  (extract-query
   typical-params
   (cmdi/routes
    (cmdi/ANY "" []
              (create-query-handler version "nodes" http-q/restrict-query-to-active-nodes))
    (cmdi/context ["/" (route-param :node)]
<<<<<<< HEAD
                  (cmdi/ANY "" []
                            (-> (node-status version)
                                (validate-query-params {:optional ["pretty"
                                                                   "include_facts_expiration"]})))

=======
                  (cmdi/ANY "" [] (node-status version))
>>>>>>> cf289c7f
                  (cmdi/context "/facts"
                                (-> (facts-routes version)
                                    (append-handler http-q/restrict-query-to-node)
                                    (wrap-with-parent-check version :node :node)))
                  (cmdi/context "/resources"
                                (-> (resources-routes version)
                                    (append-handler http-q/restrict-query-to-node)
                                    (wrap-with-parent-check version :node :node)))))))

(pls/defn-validated environments-routes :- bidi-schema/RoutePair
  [version :- s/Keyword]
  (cmdi/routes
   (extract-query
    typical-params
    (cmdi/ANY "" []
              (create-query-handler version "environments")))
   (cmdi/context ["/" (route-param :environment)]
                 (cmdi/ANY "" []
                   (validate-query-params (environment-status version)
                                          (merge-param-specs global-params
                                                             pretty-params)))

                 (wrap-with-parent-check
                  (cmdi/routes
                   (extract-query
                    typical-params
                    (cmdi/context "/facts"
                                  (-> (facts-routes version)
                                      (append-handler http-q/restrict-query-to-environment))))

                   (extract-query
                    typical-params
                    (cmdi/context "/resources"
                                  (-> (resources-routes version)
                                      (append-handler http-q/restrict-query-to-environment))))

                   (extract-query
                    typical-params
                    (cmdi/context "/reports"
                                  (-> (reports-routes version)
                                      (append-handler http-q/restrict-query-to-environment))))

                   (extract-query
                    (merge-param-specs
                     typical-params
                     {:optional ["query"
                                 "distinct_resources"
                                 "distinct_start_time"
                                 "distinct_end_time"]})

                    (cmdi/context "/events"
                                  (-> (events-routes version)
                                      (append-handler http-q/restrict-query-to-environment)))))
                  version :environment :environment))))

(pls/defn-validated producers-routes :- bidi-schema/RoutePair
  [version :- s/Keyword]
  (cmdi/routes
   (extract-query
    typical-params
    (cmdi/ANY "" []
              (create-query-handler version "producers")))
   (cmdi/context ["/" (route-param :producer)]
                 (cmdi/ANY "" []
                   (validate-query-params (producer-status version)
                                          (merge-param-specs global-params
                                                             pretty-params)))
                 (wrap-with-parent-check
                  (cmdi/routes
                   (extract-query
                    typical-params
                    (cmdi/context "/factsets"
                                  (-> (factset-routes version)
                                      (append-handler http-q/restrict-query-to-producer))))

                  (extract-query
                    typical-params
                    (cmdi/context "/catalogs"
                                  (-> (catalog-routes version)
                                      (append-handler http-q/restrict-query-to-producer))))

                   (extract-query
                    typical-params
                    (cmdi/context "/reports"
                                  (-> (reports-routes version)
                                      (append-handler http-q/restrict-query-to-producer)))))
                  version :producer :producer))))

(pls/defn-validated fact-contents-routes :- bidi-schema/RoutePair
  [version :- s/Keyword]
  (extract-query
   typical-params
   (cmdi/ANY "" []
             (create-query-handler version "fact_contents" http-q/restrict-query-to-active-nodes))))

(pls/defn-validated fact-path-routes :- bidi-schema/RoutePair
  [version :- s/Keyword]
  (extract-query
   typical-params
   (cmdi/ANY "" []
             (create-query-handler version "fact_paths"))))

(pls/defn-validated event-counts-routes :- bidi-schema/RoutePair
  [version :- s/Keyword]
  (extract-query
   (merge-param-specs typical-params
                      {:required ["summarize_by"]
                       :optional ["counts_filter" "count_by"
                                  "distinct_resources" "distinct_start_time"
                                  "distinct_end_time"]})
   (cmdi/ANY "" []
             (create-query-handler version "event_counts"))))

(pls/defn-validated agg-event-counts-routes :- bidi-schema/RoutePair
  [version :- s/Keyword]
  (extract-query
   (merge-param-specs global-params
                      {:required ["summarize_by"]
                       :optional ["query" "counts_filter" "count_by"
                                  "distinct_resources" "distinct_start_time"
                                  "distinct_end_time"]})
   (cmdi/ANY "" []
             (create-query-handler version
                                   "aggregate_event_counts"))))<|MERGE_RESOLUTION|>--- conflicted
+++ resolved
@@ -332,15 +332,9 @@
     (cmdi/ANY "" []
               (create-query-handler version "nodes" http-q/restrict-query-to-active-nodes))
     (cmdi/context ["/" (route-param :node)]
-<<<<<<< HEAD
                   (cmdi/ANY "" []
                             (-> (node-status version)
-                                (validate-query-params {:optional ["pretty"
-                                                                   "include_facts_expiration"]})))
-
-=======
-                  (cmdi/ANY "" [] (node-status version))
->>>>>>> cf289c7f
+                                (validate-query-params {:optional ["include_facts_expiration"]})))
                   (cmdi/context "/facts"
                                 (-> (facts-routes version)
                                     (append-handler http-q/restrict-query-to-node)
