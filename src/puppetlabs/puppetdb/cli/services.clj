--- conflicted
+++ resolved
@@ -610,7 +610,8 @@
   that trapperkeeper will call on exit."
   PuppetDBServer
   [[:DefaultedConfig get-config]
-   [:WebroutingService add-ring-handler get-registered-endpoints]]
+   [:WebroutingService add-ring-handler get-registered-endpoints]
+   [:ShutdownService request-shutdown]]
   (init [this context]
 
         (doseq [{:keys [reporter]} (vals metrics/metrics-registries)]
@@ -625,7 +626,6 @@
                  ;; support jdk < 10.
                  ;; https://bugs.openjdk.java.net/browse/JDK-8176254
                  :stop-status (atom #{}))))
-<<<<<<< HEAD
   (start [this context]
          (try
           (let [config (get-config)
@@ -639,17 +639,7 @@
             context)
           (catch clojure.lang.ExceptionInfo e
             (let [msg (log-start-error e)]
-              (shutdown-on-error (service-id this)
-                                 #(throw (Exception. msg)))))))
-=======
-  (start
-   [this context]
-   (try
-     (start-puppetdb context (get-config) this get-registered-endpoints)
-     (catch clojure.lang.ExceptionInfo e
-       (let [msg (log-start-error e)]
-         (throw (Exception. msg))))))
->>>>>>> aeb137f9
+              (throw (Exception. msg))))))
 
   (stop [this context]
         (doseq [{:keys [reporter]} (vals metrics/metrics-registries)]
