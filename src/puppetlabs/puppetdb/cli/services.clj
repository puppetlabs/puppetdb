--- conflicted
+++ resolved
@@ -413,9 +413,11 @@
   {:pre [(map? context)
          (map? config)]
    :post [(map? %)]}
-<<<<<<< HEAD
-
-  (let [{:keys [database developer read-database]} config
+
+  (let [{:keys [database developer read-database emit-cmd-events?]} config
+        {:keys [cmd-event-mult cmd-event-ch]} context
+        emit-cmd-events? (or (conf/pe? config) emit-cmd-events?)
+        maybe-send-cmd-event! (partial maybe-send-cmd-event! emit-cmd-events? cmd-event-ch)
         write-db (-> (assoc database :pool-name "PDBWritePool")
                      (jdbc/pooled-datasource database-metrics-registry))
         read-db (-> (assoc read-database
@@ -424,28 +426,14 @@
                     (jdbc/pooled-datasource database-metrics-registry))
         globals {:scf-read-db read-db
                  :scf-write-db write-db
-                 :pretty-print (:pretty-print developer)}]
-=======
-  (let [{:keys [developer jetty
-                database read-database
-                puppetdb command-processing
-                emit-cmd-events?]} config
-        {:keys [pretty-print max-enqueued]} developer
-        {:keys [gc-interval]} database
-        {:keys [disable-update-checking]} puppetdb
-        {:keys [cmd-event-mult cmd-event-ch]} context
-
-        write-db (jdbc/pooled-datasource (assoc database :pool-name "PDBWritePool")
-                                         database-metrics-registry)
-        read-db (jdbc/pooled-datasource (assoc read-database :read-only? true :pool-name "PDBReadPool")
-                                        database-metrics-registry)]
->>>>>>> 202bb926
+                 :pretty-print (:pretty-print developer)
+                 :cmd-event-mult cmd-event-mult
+                 :maybe-send-cmd-event! maybe-send-cmd-event!}]
 
     (when-let [v (version/version)]
       (log/info (trs "PuppetDB version {0}" v)))
     (init-with-db database config)
 
-<<<<<<< HEAD
     (if upgrade-and-exit?
       (assoc context :shared-globals globals)
       (do
@@ -458,7 +446,9 @@
                             (queue/sorted-command-buffer
                              (:max-enqueued developer)
                              #(cmd/update-counter! :invalidated %1 %2 inc!)))
-              [q load-messages] (queue/create-or-open-stockpile (conf/stockpile-dir config))
+              [q load-messages] (queue/create-or-open-stockpile (conf/stockpile-dir config)
+                                                                maybe-send-cmd-event!
+                                                                cmd-event-ch)
               globals (assoc globals
                              :q q
                              :dlo (dlo/initialize (get-path stockdir "discard")
@@ -469,6 +459,10 @@
               command-loader (when load-messages
                                (future
                                  (load-messages command-chan cmd/inc-cmd-depth)))]
+
+          ;; send the queue-loaded cmd-event if the command-loader didn't
+          (when-not command-loader
+            (async/>!! cmd-event-ch {:kind ::queue/queue-loaded}))
 
           ;; Pretty much this helper just knows our job-pool and gc-interval
           (let [job-pool (mk-pool)
@@ -487,58 +481,6 @@
                    :shared-globals globals
                    :clean-lock clean-lock
                    :command-loader command-loader)))))))
-=======
-    (let [population-registry (get-in metrics/metrics-registries [:population :registry])]
-      (pop/initialize-population-metrics! population-registry read-db))
-
-    ;; Error handling here?
-    (let [stockdir (conf/stockpile-dir config)
-          command-chan (async/chan
-                         (queue/sorted-command-buffer
-                          max-enqueued
-                          #(cmd/update-counter! :invalidated %1 %2 inc!)))
-          emit-cmd-events? (or (conf/pe? config) emit-cmd-events?)
-          maybe-send-cmd-event! (partial maybe-send-cmd-event! emit-cmd-events? cmd-event-ch)
-          [q load-messages] (queue/create-or-open-stockpile (conf/stockpile-dir config)
-                                                            maybe-send-cmd-event!
-                                                            cmd-event-ch)
-          globals {:scf-read-db read-db
-                   :scf-write-db write-db
-                   :pretty-print pretty-print
-                   :q q
-                   :dlo (dlo/initialize (get-path stockdir "discard")
-                                        (get-in metrics-registries
-                                                [:dlo :registry]))
-                   :command-chan command-chan
-                   :cmd-event-mult cmd-event-mult
-                   :maybe-send-cmd-event! maybe-send-cmd-event!}
-          clean-lock (ReentrantLock.)
-          command-loader (when load-messages
-                           (future
-                             (load-messages command-chan cmd/inc-cmd-depth)))]
-
-      ;; send the queue-loaded cmd-event if the command-loader didn't
-      (when-not command-loader
-        (async/>!! cmd-event-ch {:kind ::queue/queue-loaded}))
-
-      ;; Pretty much this helper just knows our job-pool and gc-interval
-      (let [job-pool (mk-pool)
-            gc-interval-millis (to-millis gc-interval)]
-        (when-not disable-update-checking
-          (maybe-check-for-updates config read-db job-pool))
-        (when (pos? gc-interval-millis)
-          (let [request (db-config->clean-request database)]
-            (interspaced gc-interval-millis
-                         #(coordinate-gc-with-shutdown write-db clean-lock
-                                                       database request
-                                                       (:stop-status context))
-                         job-pool)))
-        (assoc context
-               :job-pool job-pool
-               :shared-globals globals
-               :clean-lock clean-lock
-               :command-loader command-loader)))))
->>>>>>> 202bb926
 
 (defn db-unsupported-msg
     "Returns a message describing which databases are supported."
