(ns puppetlabs.puppetdb.command
  "PuppetDB command handling

   Commands are the mechanism by which changes are made to PuppetDB's
   model of a population. Commands are represented by `command
   objects`, which have the following JSON wire format:

       {\"command\": \"...\",
        \"version\": 123,
        \"payload\": <json object>}

   `payload` must be a valid JSON string of any sort. It's up to an
   individual handler function how to interpret that object.

   More details can be found in [the spec](../spec/commands.md).

   Commands should include a `received` field containing a timestamp
   of when the message was first seen by the system. If this is
   omitted, it will be added when the message is first parsed, but may
   then be somewhat inaccurate.

   Commands should include an `id` field containing a unique integer
   identifier for the command. If this is omitted, it will be added
   when the message is first parsed.

   Failed messages will have an `attempts` annotation containing an
   array of maps of the form:

       {:timestamp <timestamp>
        :error     \"some error message\"
        :trace     <stack trace from :exception>}

   Each entry corresponds to a single failed attempt at handling the
   message, containing the error message, stack trace, and timestamp
   for each failure. PuppetDB may discard messages which have been
   attempted and failed too many times, or which have experienced
   fatal errors (including unparseable messages).

   Failed messages will be stored in files in the \"dead letter
   office\", located under the MQ data directory, in
   `/discarded/<command>`. These files contain the annotated message,
   along with each exception that occured while trying to handle the
   message.

   We currently support the following wire formats for commands:

   1. Java Strings

   2. UTF-8 encoded byte-array

   In either case, the command itself, once string-ified, must be a
   JSON-formatted string with the aforementioned structure."
  (:import [java.util.concurrent Semaphore]
           [org.joda.time DateTime])
  (:require [clojure.tools.logging :as log]
            [puppetlabs.i18n.core :refer [trs]]
            [puppetlabs.puppetdb.scf.storage :as scf-storage]
            [puppetlabs.puppetdb.catalogs :as cat]
            [puppetlabs.puppetdb.reports :as report]
            [puppetlabs.puppetdb.facts :as fact]
            [puppetlabs.kitchensink.core :as kitchensink]
            [puppetlabs.puppetdb.cheshire :as json]
            [puppetlabs.puppetdb.jdbc :as jdbc]
            [puppetlabs.puppetdb.schema :refer [defn-validated]]
            [puppetlabs.puppetdb.utils :as utils]
            [slingshot.slingshot :refer [try+ throw+]]
            [puppetlabs.puppetdb.command.constants
             :refer [command-names supported-command-versions]]
            [puppetlabs.trapperkeeper.services
             :refer [defservice service-context]]
            [schema.core :as s]
            [puppetlabs.puppetdb.config :as conf]
            [puppetlabs.puppetdb.time :refer [to-timestamp]]
            [clj-time.core :as time :refer [now interval in-millis]]
            [clj-time.format :as fmt-time]
            [clojure.set :as set]
            [clojure.core.async :as async]
            [metrics.timers :refer [timer time!]]
            [metrics.counters :refer [inc! dec! counter]]
            [metrics.meters :refer [meter mark!]]
            [metrics.histograms :refer [histogram update!]]
            [puppetlabs.puppetdb.metrics.core :as metrics]
            [puppetlabs.puppetdb.queue :as queue]
            [clj-time.coerce :as tcoerce]
            [puppetlabs.puppetdb.amq-migration :as mig]
            [puppetlabs.puppetdb.command.dlo :as dlo]
            [overtone.at-at :as at-at :refer [mk-pool stop-and-reset-pool!]]
            [puppetlabs.puppetdb.threadpool :as gtp]
            [puppetlabs.puppetdb.utils.metrics :as mutils]))

;; ## Performance counters

;; For each command (and globally), add command-processing
;; metrics. The hierarchy of command-processing metrics has the
;; following form:
;;
;;     {"global"
;;        {:seen <meter>
;;         :processed <meter>
;;         :fatal <meter>
;;         :retried <meter>
;;         :awaiting-retry <counter>
;;         :discarded <meter>
;;         :processing-time <timer>
;;         :queue-time <histogram>
;;         :retry-counts <histogram>
;;         :size <histogram>
;;        }
;;      "command name"
;;        {<version number>
;;           {:seen <meter>
;;            :processed <meter>
;;            :fatal <meter>
;;            :retried <meter>
;;            :discarded <meter>
;;            :processing-time <timer>
;;            :retry-counts <histogram>
;;           }
;;        }
;;     }
;;
;; The `"global"` hierarchy contains metrics aggregated across all
;; commands.
;;
;; * `:seen`: the number of commands (valid or not) encountered
;; * `:processeed`: the number of commands successfully processed
;; * `:size`: the size of the message as reported by the submitting HTTP
;;            request's Content-Length header.
;; * `:fatal`: the number of fatal errors
;; * `:retried`: the number of commands re-queued for retry
;; * `:awaiting-retry`: the number of commands that are currently
;;                      waiting to be re-inserted into the queue
;; * `:discarded`: the number of commands discarded for exceeding the
;;                 maximum allowable retry count
;; * `:processing-time`: how long it takes to process a command
;; * `:queue-time`: how long the message spent in the queue before processing
;; * `:retry-counts`: histogram containing the number of times
;;                    messages have been retried prior to suceeding
;; * `:invalidated`: commands marked as delete?, caused by a newer command
;;                   was enqueued that will overwrite an existing one in the queue
;; * `:depth`: number of commands currently enqueued
;;

(def mq-metrics-registry (get-in metrics/metrics-registries [:mq :registry]))

(defn create-metrics [prefix]
  (let [to-metric-name-fn #(metrics/keyword->metric-name prefix %)]
    {:processing-time (timer mq-metrics-registry (to-metric-name-fn :processing-time))
     :message-persistence-time (timer mq-metrics-registry
                                      (to-metric-name-fn :message-persistence-time))
     :queue-time (histogram mq-metrics-registry (to-metric-name-fn :queue-time))
     :retry-counts (histogram mq-metrics-registry (to-metric-name-fn :retry-counts))
     :depth (counter mq-metrics-registry (to-metric-name-fn :depth))
     :invalidated (counter mq-metrics-registry (to-metric-name-fn :invalidated))
     :seen (meter mq-metrics-registry (to-metric-name-fn :seen))
     :size (histogram mq-metrics-registry (to-metric-name-fn :size))
     :processed (meter mq-metrics-registry (to-metric-name-fn :processed))
     :fatal (meter mq-metrics-registry (to-metric-name-fn :fatal))
     :retried (meter mq-metrics-registry (to-metric-name-fn :retried))
     :awaiting-retry (counter mq-metrics-registry (to-metric-name-fn :awaiting-retry))
     :discarded (meter mq-metrics-registry (to-metric-name-fn :discarded))}))

(def metrics
  (atom {:command-parse-time (timer mq-metrics-registry
                                    (metrics/keyword->metric-name
                                     [:global] :command-parse-time))
         :message-persistence-time (timer mq-metrics-registry
                                          (metrics/keyword->metric-name
                                           [:global] :message-persistence-time))
         :global (create-metrics [:global])}))

(defn global-metric
  "Returns the metric identified by `name` in the `\"global\"` metric
  hierarchy"
  [name]
  {:pre [(keyword? name)]}
  (get-in @metrics [:global name]))

(defn cmd-metric
  [cmd version name]
  {:pre [(keyword? name)]}
  (get-in @metrics [(keyword (str cmd version)) name]))

(defn update-counter!
  [metric command version action!]
  (action! (global-metric metric))
  (action! (cmd-metric command version metric)))

(defn create-metrics-for-command!
  "Create a subtree of metrics for the given command and version (if
  present).  If a subtree of metrics already exists, this function is
  a no-op."
  [command version]
  (let [storage-path [(keyword (str command version))]]
    (when (= ::not-found (get-in @metrics storage-path ::not-found))
      (swap! metrics (fn [old-metrics]
                       ;; This check is to avoid a race of another
                       ;; thread adding in the storage path after the
                       ;; above check but before we put the new
                       ;; metrics in place
                       (if (= ::not-found (get-in old-metrics storage-path ::not-found))
                         (assoc-in old-metrics
                                   storage-path
                                   (create-metrics [(keyword command) (keyword (str version))]))
                         old-metrics))))))

(defn inc-cmd-depth
  "Ensures the `command` + `version` metric exists, then increments the
  depth for the given `command` and `version`"
  [command version]
  (create-metrics-for-command! command version)
  (update-counter! :depth command version inc!))

(defn mark-both-metrics!
  "Calls `mark!` on the global and command specific metric for `k`"
  [command version k]
  (mark! (global-metric k))
  (mark! (cmd-metric command version k)))

(defn fatality
  "Create an object representing a fatal command-processing exception

  cause - object representing the cause of the failure
  "
  [cause]
  {:fatal true :cause cause})

(defn fatal?
  "Tests if the supplied exception is a fatal command-processing
  exception or not."
  [exception]
  (:fatal exception))

(defmacro upon-error-throw-fatality
  [& body]
  `(try
    ~@body
    (catch Exception e1#
      (throw+ (fatality e1#)))
    (catch AssertionError e2#
      (throw+ (fatality e2#)))))

;; ## Command submission

(defn-validated do-enqueue-command
  "Submits command to the mq-endpoint of mq-connection and returns
  its id."
  [q
   command-chan
   ^Semaphore write-semaphore
   {:keys [command certname command-stream compression] :as command-req} :- queue/command-req-schema]
  (try
    (.acquire write-semaphore)
    (time! (get @metrics :message-persistence-time)
           (let [cmd (queue/store-command q command-req)
                 {:keys [id received]} cmd]
             (async/>!! command-chan cmd)
             (log/debug (trs "[{0}-{1}] ''{2}'' command enqueued for {3}"
                             id
                             (tcoerce/to-long received)
                             command
                             certname))))
    (finally
      (.release write-semaphore)
      (when command-stream
        (.close command-stream)))))

(defn log-command-processed-messsage [id received-time start-time command-kw certname & [opts]]
  ;; manually stringify these to avoid locale-specific formatting
  (let [id (str id)
        received-time (str (tcoerce/to-long received-time))
        duration (str (in-millis (interval start-time (now))))
        command-name (command-names command-kw)]
    (if-let [{:keys [puppet-version]} opts]
      (log/info (trs "[{0}-{1}] [{2} ms] ''{3}'' puppet v{4} command processed for {5}"
                     id received-time duration command-name puppet-version certname))
      (log/info (trs "[{0}-{1}] [{2} ms] ''{3}'' command processed for {4}"
                     id received-time duration command-name certname)))))

;; Catalog replacement

(defn replace-catalog*
  [{:keys [certname version id received payload]} start-time db]
  (let [{producer-timestamp :producer_timestamp :as catalog} payload]
    (jdbc/with-transacted-connection' db :repeatable-read
      (scf-storage/maybe-activate-node! certname producer-timestamp)
      (scf-storage/replace-catalog! catalog received))
    (log-command-processed-messsage id received start-time :replace-catalog certname)))

(defn replace-catalog [{:keys [payload received version] :as command} start-time db]
  (let [validated-payload (upon-error-throw-fatality
                           (cat/parse-catalog payload version received))]
    (-> command
        (assoc :payload validated-payload)
        (replace-catalog* start-time db))))

;; Fact replacement

(defn rm-facts-by-regex [facts-blacklist fact-map]
  (let [blacklisted? (fn [fact-name]
                       (some #(re-matches % fact-name) facts-blacklist))]
    (apply dissoc fact-map (filter blacklisted? (keys fact-map)))))

(defn replace-facts*
  [{:keys [payload id received] :as command} start-time db
   {:keys [facts-blacklist facts-blacklist-type] :as blacklist-config}]
  (let [{:keys [certname package_inventory] :as fact-data} payload
        producer-timestamp (:producer_timestamp fact-data)
        blacklisting? (seq blacklist-config)
        rm-blacklisted (when blacklisting?
                         (case facts-blacklist-type
                           "regex" (partial rm-facts-by-regex facts-blacklist)
                           "literal" #(apply dissoc % facts-blacklist)))
        trimmed-facts (cond-> fact-data
                        blacklisting? (update :values rm-blacklisted)
                        (seq package_inventory) (update :package_inventory distinct))]
    (jdbc/with-transacted-connection' db :repeatable-read
      (scf-storage/maybe-activate-node! certname producer-timestamp)
      (scf-storage/replace-facts! trimmed-facts))
    (log-command-processed-messsage id received start-time :replace-facts certname)))

(defn replace-facts
  [{:keys [payload version received] :as command} start-time db blacklist-config]
  (replace-facts* (upon-error-throw-fatality
                    (assoc command :payload (fact/normalize-facts version received payload)))
                  start-time
                  db
                  blacklist-config))

;; Node deactivation

(defn deactivate-node-wire-v2->wire-3 [deactive-node]
  {:certname deactive-node})

(defn deactivate-node-wire-v1->wire-3 [deactive-node]
  (-> deactive-node
      (json/parse-string true)
      upon-error-throw-fatality
      deactivate-node-wire-v2->wire-3))

(defn deactivate-node*
  [{:keys [id received payload]} start-time db]
  (let [certname (:certname payload)
        producer-timestamp (to-timestamp (:producer_timestamp payload (now)))]
    (jdbc/with-transacted-connection db
      (when-not (scf-storage/certname-exists? certname)
        (scf-storage/add-certname! certname))
      (scf-storage/deactivate-node! certname producer-timestamp))
    (log-command-processed-messsage id received start-time :deactivate-node certname)))

(defn deactivate-node [{:keys [payload version] :as command} start-time db]
  (-> command
      (assoc :payload (case version
                        1 (deactivate-node-wire-v1->wire-3 payload)
                        2 (deactivate-node-wire-v2->wire-3 payload)
                        payload))
      (deactivate-node* start-time db)))

;; Report submission

(defn store-report*
  [{:keys [payload id received]} start-time db]
  (let [{:keys [certname puppet_version] :as report} payload
        producer-timestamp (to-timestamp (:producer_timestamp payload (now)))]
    (jdbc/with-transacted-connection db
      (scf-storage/maybe-activate-node! certname producer-timestamp)
      (scf-storage/add-report! report received))
    (log-command-processed-messsage id received start-time :store-report certname
                                    {:puppet-version puppet_version})))

(defn store-report [{:keys [payload version received] :as command} start-time db]
  (let [validated-payload (upon-error-throw-fatality
                           (s/validate report/report-wireformat-schema
                                       (case version
                                         3 (report/wire-v3->wire-v8 payload received)
                                         4 (report/wire-v4->wire-v8 payload received)
                                         5 (report/wire-v5->wire-v8 payload)
                                         6 (report/wire-v6->wire-v8 payload)
                                         7 (report/wire-v7->wire-v8 payload)
                                         payload)))]
    (-> command
        (assoc :payload validated-payload)
        (store-report* start-time db))))

;; ## Command processors

(def supported-command?
  (comp (kitchensink/valset command-names) :command))

(defn supported-version? [command version]
  (contains? (get supported-command-versions command #{}) version))

(defn supported-command-version? [command-name [received-command-name received-version]]
  (boolean
   (and (= command-name received-command-name)
        (supported-version? command-name received-version))))

(defn process-command!
  "Takes a command object and processes it to completion. Dispatch is
   based on the command's name and version information"
  [{command-name :command version :version delete? :delete? :as command} db blacklist-config]
  (when-not delete?
    (let [start (now)]
      (condp supported-command-version? [command-name version]
        "replace catalog" (replace-catalog command start db)
        "replace facts" (replace-facts command start db blacklist-config)
        "store report" (store-report command start db)
        "deactivate node" (deactivate-node command start db)))))

(defn warn-deprecated
  "Logs a deprecation warning message for the given `command` and `version`"
  [version command]
  (log/warn (trs "command ''{0}'' version {1} is deprecated, use the latest version" command version)))

(defprotocol PuppetDBCommandDispatcher
  (enqueue-command
    [this command version certname producer-ts payload compression]
    [this command version certname producer-ts payload compression command-callback]
    "Submits the command for processing, and then returns its unique id.")

  (stats [this]
    "Returns command processing statistics as a map
    containing :received-commands (a count of the commands received so
    far by the current service instance), and :executed-commands (a
    count of the commands that the current instance has processed
    without triggering an exception).")

  (response-mult [this]
    "Returns a core.async mult to which {:id :exception} maps are written after
     each command has been processed. " ))

(defn make-cmd-processed-message [cmd ex]
  (conj
   (conj (select-keys cmd [:id :command :version])
         [:producer-timestamp (get-in cmd [:payload :producer_timestamp])])
   (when ex
     [:exception ex])))

(defn call-with-quick-retry [num-retries f]
  (loop [n num-retries]
    (let [result (try+
                  (f)
                  (catch Throwable e
                    (if (zero? n)
                      (throw e)
                      (do (log/debug e
                                     (trs "Exception throw in L1 retry attempt {0}"
                                          (- (inc num-retries) n)))
                          ::failure))))]
      (if (= result ::failure)
        (recur (dec n))
        result))))

(def quick-retry-count 4)

(defn process-command-and-respond!
  [{:keys [callback] :as cmd} db response-pub-chan stats-atom blacklist-config]
  (try
    (let [result (call-with-quick-retry quick-retry-count
                  (fn []
                    (process-command! cmd db blacklist-config)))]
      (swap! stats-atom update :executed-commands inc)
      (callback {:command cmd :result result})
      (async/>!! response-pub-chan
                 (make-cmd-processed-message cmd nil))
      result)
    (catch Exception ex
      (callback {:command cmd :exception ex})
      (async/>!! response-pub-chan
                 (make-cmd-processed-message cmd ex))
      (throw ex))))

(defn upgrade-activemq [config enqueue-fn dlo]
  (when (mig/needs-upgrade? config)
    (when (mig/activemq->stockpile config enqueue-fn dlo)
      (mig/lock-upgrade config))))

;; The number of times a message can be retried before we discard it
(def maximum-allowable-retries 5)

(defn discard-message
  "Discards the given `cmdref` caused by `ex`"
  [cmdref ex q dlo]
  (-> cmdref
      (queue/cons-attempt ex)
      (dlo/discard-cmdref q dlo))
  (let [{:keys [command version]} cmdref]
    (mark-both-metrics! command version :discarded)
    (update-counter! :depth command version dec!)))

(defn process-delete-cmdref
  "Processes a command ref marked for deletion. This is similar to
  processing a non-delete cmdref except different metrics need to be
  updated to indicate the difference in command"
  [{:keys [command version] :as cmdref} q scf-write-db response-chan stats]
  (process-command-and-respond! cmdref scf-write-db response-chan stats)
  (queue/ack-command q {:entry (queue/cmdref->entry cmdref)})
  (update-counter! :depth command version dec!)
  (update-counter! :invalidated command version dec!))

(defn process-cmdref
  "Parses, processes and acknowledges a successful command ref and
  updates the relevant metrics. Any exceptions that arise are
  unhandled and expected to be caught by the caller."
  [cmdref q scf-write-db response-chan stats blacklist-config]
  (let [{:keys [command version] :as cmd} (queue/cmdref->cmd q cmdref)
        retries (count (:attempts cmdref))]
    (if-not cmd
      ;; Queue file is missing
      (let [{:keys [command version]} cmdref]
        (create-metrics-for-command! command version)
        (mark-both-metrics! command version :seen)
        (update-counter! :depth command version dec!)
        (mark! (global-metric :fatal)))
      (do
        (create-metrics-for-command! command version)

        (mark-both-metrics! command version :seen)
        (update! (global-metric :retry-counts) retries)
        (update! (cmd-metric command version :retry-counts) retries)

        (mutils/multitime!
         [(global-metric :processing-time)
          (cmd-metric command version :processing-time)]

         (process-command-and-respond! cmd scf-write-db response-chan stats blacklist-config)
         (mark-both-metrics! command version :processed))

        (queue/ack-command q cmd)
        (update-counter! :depth command version dec!)))))

(def command-delay-ms (* 1000 60 60))

;; For testing via with-redefs
(defn enqueue-delayed-message [command-chan narrowed-entry]
  (async/>!! command-chan narrowed-entry))

;; For testing via with-redefs
(def schedule-msg-after at-at/after)

(defn schedule-delayed-message
  "Will delay `cmd` in the `delay-pool` threadpool for
  `command-delay-ms`. It will then be enqueued in `command-chan`
  for another attempt at processing"
  [cmd ex command-chan delay-pool stop-status]
  (let [narrowed-entry (-> cmd
                           (queue/cons-attempt ex)
                           (dissoc :payload))
        {:keys [command version]} cmd
        inc-msgs-if-not-stopping #(if (:stopping %)
                                    %
                                    (update % :executing-delayed inc))]
    (update-counter! :awaiting-retry command version inc!)
    (schedule-msg-after
     command-delay-ms
     (fn []
       (let [status (swap! stop-status inc-msgs-if-not-stopping)]
         (when-not (:stopping status)
           (try
             (enqueue-delayed-message command-chan narrowed-entry)
             (update-counter! :awaiting-retry command version dec!)
             (finally
               (swap! stop-status #(update % :executing-delayed dec)))))))
     delay-pool)))

(def ^:private iso-formatter (fmt-time/formatters :date-time))

(defn message-handler
  "Processes the message via (process-message msg), retrying messages
  that fail via (delay-message msg), and discarding messages that have
  fatal errors or have exceeded their maximum allowed attempts."
  [q command-chan dlo delay-pool scf-write-db response-chan stats
   blacklist-config stop-status]
  (fn [{:keys [certname command version received delete? id] :as cmdref}]
    (try+

     (when received
       (let [q-time (-> (fmt-time/parse iso-formatter received)
                        (time/interval (time/now))
                        time/in-seconds)]
         (create-metrics-for-command! command version)
         (update! (global-metric :queue-time) q-time)
         (update! (cmd-metric command version :queue-time) q-time)))

     (if delete?
       (process-delete-cmdref cmdref q scf-write-db response-chan stats)
       (let [retries (count (:attempts cmdref))]
         (try+
          (process-cmdref cmdref q scf-write-db response-chan stats blacklist-config)
          (catch fatal? obj
            (mark! (global-metric :fatal))
            (let [ex (:cause obj)]
              (log/error
               (:wrapper &throw-context)
               (trs "[{0}] [{1}] Fatal error on attempt {2} for {3}" id command retries certname))
              (discard-message cmdref ex q dlo)))
          (catch Exception _
            (let [ex (:throwable &throw-context)]
              (mark-both-metrics! command version :retried)
              (if (< retries maximum-allowable-retries)
                (do
                  (log/error
                   ex
                   (trs "[{0}] [{1}] Retrying after attempt {2} for {3}, due to: {4}"
                        id command retries certname ex))
                  (schedule-delayed-message cmdref ex command-chan delay-pool stop-status))
                (do
                  (log/error
                   ex
                   (trs "[{0}] [{1}] Exceeded max attempts ({2}) for {3}" id command retries certname))
                  (discard-message cmdref ex q dlo))))))))

     (catch [:kind ::queue/parse-error] _
       (mark! (global-metric :fatal))
       (log/error (:wrapper &throw-context)
                  (trs "Fatal error parsing command: {0}" (:id cmdref)))
       (discard-message cmdref (:throwable &throw-context) q dlo)))))

(def stop-commands-wait-ms (constantly 5000))

(defn create-command-handler-threadpool
  "Creates an unbounded threadpool with the intent that access to the
  threadpool is bounded by the semaphore. Implicitly the threadpool is
  bounded by `size`, but since the semaphore is handling that aspect,
  it's more efficient to use an unbounded pool and not duplicate the
  constraint in both the semaphore and the threadpool"
  [size]
  (gtp/create-threadpool size "cmd-proc-thread-%d" 10000))

(defservice command-service
  PuppetDBCommandDispatcher
  [[:DefaultedConfig get-config]
   [:PuppetDBServer shared-globals]
   [:ShutdownService request-shutdown]]
  (init [this context]
    (let [response-chan (async/chan 1000)
          response-mult (async/mult response-chan)
          response-chan-for-pub (async/chan)
          concurrent-writes (get-in (get-config) [:command-processing :concurrent-writes])]
      (async/tap response-mult response-chan-for-pub)
      (assoc context
             :delay-pool (mk-pool)
             :write-semaphore (Semaphore. concurrent-writes)
             :stats (atom {:received-commands 0
                           :executed-commands 0})
             :response-chan response-chan
             :response-mult response-mult
             :response-chan-for-pub response-chan-for-pub
             :response-pub (async/pub response-chan-for-pub :id)
             ;; This coordination is needed until we no longer
             ;; support jdk < 10.
             ;; https://bugs.openjdk.java.net/browse/JDK-8176254
             :stop-status (atom {:executing-delayed 0}))))

<<<<<<< HEAD
  (start
   [this context]
   (let [config (get-config)
         globals (shared-globals)
         dlo (:dlo globals)
         upgrade-q #(upgrade-activemq config (partial enqueue-command this) dlo)]
     (if (get-in config [:global :upgrade-and-exit?])
       (do
         (upgrade-q)
         ;; By this point we know that the pdb service has finished its
         ;; start method because we depend on it for shared-globals,
         ;; which means we've done everything that needs to be done.
         (request-shutdown)
         context)
       (let [{:keys [command-chan scf-write-db q]} globals
             {:keys [response-chan response-pub]} context
             ;; From mq_listener
             command-threadpool (create-command-handler-threadpool (conf/mq-thread-count config))
             delay-pool (:delay-pool context)
             handle-cmd (message-handler q
                                         command-chan
                                         dlo
                                         delay-pool
                                         scf-write-db
                                         response-chan
                                         (:stats context)
                                         (get-in config [:database :facts-blacklist])
                                         (:stop-status context))]
         
         (doto (Thread. (fn []
                          (try+ (gtp/dochan command-threadpool handle-cmd command-chan)
                                ;; This only occurs when new work is submitted after the threadpool has
                                ;; started shutting down, which means PDB itself is shutting down. The
                                ;; command will be retried when PDB next starts up, so there's no reason to
                                ;; tell the user about this by letting it bubble up until it's printed.
                                (catch [:kind :puppetlabs.puppetdb.threadpool/rejected] _))))
           (.setDaemon false)
           (.start))

         (upgrade-q)
         (assoc context
                :command-chan command-chan
                :consumer-threadpool command-threadpool)))))
=======
  (start [this context]
    (let [{:keys [scf-write-db dlo q]} (shared-globals)
          {:keys [response-chan response-pub]} context

          ;; From mq_listener
          command-threadpool (create-command-handler-threadpool (conf/mq-thread-count (get-config)))
          {:keys [command-chan]} (shared-globals)
          delay-pool (:delay-pool context)
          handle-cmd (message-handler q
                                      command-chan
                                      dlo
                                      delay-pool
                                      scf-write-db
                                      response-chan
                                      (:stats context)
                                      (-> (get-config)
                                          :database
                                          (select-keys [:facts-blacklist
                                                        :facts-blacklist-type]))
                                      (:stop-status context))]

      (doto (Thread. (fn []
                       (try+ (gtp/dochan command-threadpool handle-cmd command-chan)
                             ;; This only occurs when new work is submitted after the threadpool has
                             ;; started shutting down, which means PDB itself is shutting down. The
                             ;; command will be retried when PDB next starts up, so there's no reason to
                             ;; tell the user about this by letting it bubble up until it's printed.
                             (catch [:kind :puppetlabs.puppetdb.threadpool/rejected] _))))
        (.setDaemon false)
        (.start))

      (upgrade-activemq (get-config)
                        (partial enqueue-command this)
                        dlo)

      (assoc context
             :command-chan command-chan
             :consumer-threadpool command-threadpool)))
>>>>>>> bb1f0fbb

  (stop [this {:keys [stop-status consumer-threadpool command-chan delay-pool]
               :as context}]
    (some-> command-chan async/close!)
    (some-> consumer-threadpool gtp/shutdown)
    (some-> delay-pool stop-and-reset-pool!)
    ;; Wait up to ~5s for https://bugs.openjdk.java.net/browse/JDK-8176254
    (swap! stop-status #(assoc % :stopping true))
    (if (utils/wait-for-ref-state stop-status (stop-commands-wait-ms)
                                  #(= % {:stopping true :executing-delayed 0}))
      (log/info (trs "Halted delayed command processsing"))
      (log/info (trs "Forcibly terminating delayed command processing")))
    (async/unsub-all (:response-pub context))
    (async/untap-all (:response-mult context))
    (async/close! (:response-chan-for-pub context))
    (async/close! (:response-chan context))
    (dissoc context
            :response-pub :response-chan :response-chan-for-pub :response-mult))

  (stats [this]
    @(:stats (service-context this)))

  (enqueue-command [this command version certname producer-ts command-stream compression]
                   (enqueue-command this command version certname producer-ts command-stream compression identity))

  (enqueue-command [this command version certname producer-ts command-stream compression command-callback]
    (let [config (get-config)
          q (:q (shared-globals))
          command-chan (:command-chan (shared-globals))
          write-semaphore (:write-semaphore (service-context this))
          command (if (string? command) command (command-names command))
          command-req (queue/create-command-req command version certname producer-ts compression command-callback command-stream)
          result (do-enqueue-command q command-chan write-semaphore command-req)]
      ;; Obviously assumes that if do-* doesn't throw, msg is in
      (inc-cmd-depth command version)
      (swap! (:stats (service-context this)) update :received-commands inc)
      result))

  (response-mult [this]
    (-> this service-context :response-mult)))<|MERGE_RESOLUTION|>--- conflicted
+++ resolved
@@ -652,7 +652,6 @@
              ;; https://bugs.openjdk.java.net/browse/JDK-8176254
              :stop-status (atom {:executing-delayed 0}))))
 
-<<<<<<< HEAD
   (start
    [this context]
    (let [config (get-config)
@@ -679,9 +678,12 @@
                                          scf-write-db
                                          response-chan
                                          (:stats context)
-                                         (get-in config [:database :facts-blacklist])
+                                         (-> (get-config)
+                                             :database
+                                             (select-keys [:facts-blacklist
+                                                           :facts-blacklist-type]))
                                          (:stop-status context))]
-         
+
          (doto (Thread. (fn []
                           (try+ (gtp/dochan command-threadpool handle-cmd command-chan)
                                 ;; This only occurs when new work is submitted after the threadpool has
@@ -696,46 +698,6 @@
          (assoc context
                 :command-chan command-chan
                 :consumer-threadpool command-threadpool)))))
-=======
-  (start [this context]
-    (let [{:keys [scf-write-db dlo q]} (shared-globals)
-          {:keys [response-chan response-pub]} context
-
-          ;; From mq_listener
-          command-threadpool (create-command-handler-threadpool (conf/mq-thread-count (get-config)))
-          {:keys [command-chan]} (shared-globals)
-          delay-pool (:delay-pool context)
-          handle-cmd (message-handler q
-                                      command-chan
-                                      dlo
-                                      delay-pool
-                                      scf-write-db
-                                      response-chan
-                                      (:stats context)
-                                      (-> (get-config)
-                                          :database
-                                          (select-keys [:facts-blacklist
-                                                        :facts-blacklist-type]))
-                                      (:stop-status context))]
-
-      (doto (Thread. (fn []
-                       (try+ (gtp/dochan command-threadpool handle-cmd command-chan)
-                             ;; This only occurs when new work is submitted after the threadpool has
-                             ;; started shutting down, which means PDB itself is shutting down. The
-                             ;; command will be retried when PDB next starts up, so there's no reason to
-                             ;; tell the user about this by letting it bubble up until it's printed.
-                             (catch [:kind :puppetlabs.puppetdb.threadpool/rejected] _))))
-        (.setDaemon false)
-        (.start))
-
-      (upgrade-activemq (get-config)
-                        (partial enqueue-command this)
-                        dlo)
-
-      (assoc context
-             :command-chan command-chan
-             :consumer-threadpool command-threadpool)))
->>>>>>> bb1f0fbb
 
   (stop [this {:keys [stop-status consumer-threadpool command-chan delay-pool]
                :as context}]
