(ns puppetlabs.puppetdb.scf.storage-utils
  (:require [clojure.java.jdbc :as sql]
            [honeysql.core :as hcore]
            [honeysql.format :as hfmt]
            [clojure.string :as str]
            [puppetlabs.puppetdb.cheshire :as json]
            [puppetlabs.puppetdb.honeysql :as h]
            [puppetlabs.puppetdb.jdbc :as jdbc]
            [puppetlabs.puppetdb.schema :as pls]
            [puppetlabs.puppetdb.utils :as utils]
            [puppetlabs.kitchensink.core :as kitchensink]
            [schema.core :as s])
  (:import [org.postgresql.util PGobject]))

;; SCHEMA

(defn array-to-param
  [col-type java-type values]
  (.createArrayOf (:connection (jdbc/db))
                  col-type
                  (into-array java-type values)))

(def pg-extension-map
  "Maps to the table definition in postgres, but only includes some of the
   columns:

     Table pg_catalog.pg_extension
   Column     |  Type   | Modifiers
   ----------------+---------+-----------
   extname        | name    | not null
   extrelocatable | boolean | not null
   extversion     | text    |"
  {:name s/Str
   :relocatable s/Bool
   :version (s/maybe s/Str)})

(def db-version
  "A list containing a major and minor version for the database"
  [s/Int])

;; FUNCTIONS
(defn db-metadata-fn
  []
  (let [db-metadata (.getMetaData (:connection (jdbc/db)))]
    {:database (.getDatabaseProductName db-metadata)
     :version [(.getDatabaseMajorVersion db-metadata)
               (.getDatabaseMinorVersion db-metadata)]}))

(def db-metadata
  (delay (db-metadata-fn)))

(pls/defn-validated db-version? :- s/Bool
  "Returns true if the version list you pass matches the version of the current
   database."
  [version :- db-version]
  (= (:version @db-metadata) version))

(pls/defn-validated db-version-older-than? :- s/Bool
  "Returns true if the current database version is older than the version list
   you pass it."
  [version :- db-version]
  (neg? (compare (:version @db-metadata) version)))

(pls/defn-validated db-version-newer-than? :- s/Bool
  "Returns true if the current database version is newer than the version list
   you pass it."
  [version :- db-version]
  (pos? (compare (:version @db-metadata) version)))

(defn sql-current-connection-table-names
  "Returns the names of all of the tables in the public schema of the
  current connection's database.  This is most useful for debugging /
  testing purposes to allow introspection on the database.  (Some of
  our unit tests rely on this.)."
  []
  (let [query   "SELECT table_name FROM information_schema.tables WHERE LOWER(table_schema) = 'public'"
        results (jdbc/with-db-transaction [] (jdbc/query-to-vec query))]
    (map :table_name results)))

(defn sql-current-connection-sequence-names
  "Returns the names of all of the sequences in the public schema of
  the current connection's database.  This is most useful for
  debugging / testing purposes to allow introspection on the
  database.  (Some of our unit tests rely on this.)."
  []
  (let [query   "SELECT sequence_name FROM information_schema.sequences WHERE LOWER(sequence_schema) = 'public'"
        results (jdbc/with-db-transaction [] (jdbc/query-to-vec query))]
    (map :sequence_name results)))

(defn sql-current-connection-function-names
  "Returns the names of all of the functions in the public schema of
  the current connection's database.  This is most useful for
  debugging / testing purposes to allow introspection on the
  database.  (Some of our unit tests rely on this.)."
  []
  (let [query (str "SELECT pp.proname as name, pg_catalog.pg_get_function_arguments(pp.oid) as args "
                   "FROM pg_proc pp "
                   "INNER JOIN pg_namespace pn ON (pp.pronamespace = pn.oid) "
                   "INNER JOIN pg_language pl ON (pp.prolang = pl.oid) "
                   "WHERE pl.lanname NOT IN ('c') "
                   "AND pn.nspname NOT LIKE 'pg_%'"
                   "AND pn.nspname <> 'information_schema'")
        results (jdbc/with-db-transaction [] (jdbc/query-to-vec query))]
    (map (fn [{:keys [name args]}] (str name "(" args ")"))
         results)))

(pls/defn-validated pg-installed-extensions :- {s/Str pg-extension-map}
  "Obtain the extensions installed and metadata about each extension for
   the current database."
  []
  (let [query "SELECT extname as name,
                      extversion as version,
                      extrelocatable as relocatable
               FROM pg_extension"
        results (jdbc/with-db-transaction [] (jdbc/query-to-vec query))]
    (zipmap (map :name results)
            results)))

(pls/defn-validated pg-extension? :- s/Bool
  "Returns true if the named PostgreSQL extension is installed."
  [extension :- s/Str]
  (let [extensions (pg-installed-extensions)]
    (not= (get extensions extension) nil)))

(pls/defn-validated index-exists? :- s/Bool
  "Returns true if the index exists. Only supported on PostgreSQL currently."
  ([index :- s/Str]
     (index-exists? index "public"))
  ([index :- s/Str
    namespace :- s/Str]
     (let [query "SELECT c.relname
                    FROM   pg_index as idx
                    JOIN   pg_class as c ON c.oid = idx.indexrelid
                    JOIN   pg_namespace as ns ON ns.oid = c.relnamespace
                    WHERE  ns.nspname = ?
                      AND  c.relname = ?"
           results (jdbc/query-to-vec [query namespace index])]
       (= (:relname (first results))
          index))))

(defn to-jdbc-varchar-array
  "Takes the supplied collection and transforms it into a
  JDBC-appropriate VARCHAR array."
  [coll]
  (->> coll
       (into-array Object)
       (.createArrayOf (:connection (jdbc/db)) "varchar")))

(defn legacy-sql-regexp-match
  "Returns the SQL for performing a regexp match."
  [column]
  (format "(%s ~ ? AND %s IS NOT NULL)" column column))

(defn sql-as-numeric
  "Returns the SQL for converting the given column to a number, or to
  NULL if it is not numeric."
  [column]
  (hcore/raw (format (str "CASE WHEN %s~E'^\\\\d+$' THEN %s::bigint "
                          "WHEN %s~E'^\\\\d+\\\\.\\\\d+$' THEN %s::float "
                          "ELSE NULL END")
                     column column column column)))

(defn sql-array-type-string
  "Returns the SQL to declare an array of the supplied base database
  type."
  [basetype]
  (format "%s ARRAY[1]" basetype))

(defn sql-array-query-string
  "Returns an SQL fragment representing a query for a single value
  being found in an array column in the database.

    (str \"SELECT ... WHERE \" (sql-array-query-string \"column_name\"))

  The returned SQL fragment will contain *one* parameter placeholder,
  which must be supplied as the value to be matched."
  [column]
  (hcore/raw
   (format "ARRAY[?::text] <@ %s" (name column))))

(defn sql-regexp-match
  "Returns db code for performing a regexp match."
  [column]
  [:and
   [(keyword "~") column "?"]
   [:is-not column nil]])

(defn sql-regexp-array-match
  "Returns SQL for performing a regexp match against the contents of
  an array. If any of the array's items match the supplied regexp,
  then that satisfies the match."
  [column]
  (hcore/raw
   (format "EXISTS(SELECT 1 FROM UNNEST(%s) WHERE UNNEST ~ ?)" (name column))))

(defn sql-in-array
  [column]
  (hcore/raw
   (format "%s = ANY(?)" (first (hfmt/format column)))))

(defn db-serialize
  "Serialize `value` into a form appropriate for querying against a
  serialized database column."
  [value]
  (json/generate-string (kitchensink/sort-nested-maps value)))

(defn fix-identity-sequence
  "Resets a sequence to the maximum value used in a column. Useful when a
  sequence gets out of sync due to a bug or after a transfer."
  [table column]
  {:pre [(string? table)
         (string? column)]}
  (jdbc/with-db-transaction []
    (jdbc/do-commands (str "LOCK TABLE " table " IN ACCESS EXCLUSIVE MODE"))
    (jdbc/query-with-resultset
     [(format
       "select setval(pg_get_serial_sequence(?, ?), (select max(%s) from %s))"
       column table)
      table column]
     (constantly nil))))

(defn sql-hash-as-str
  [column]
<<<<<<< HEAD
  (format "trim(leading '\\x' from %s::text)" column))
=======
  (if (postgres?)
    (format "encode(%s::bytea, 'hex')" column)
    column))

(defn sql-uuid-as-str
  [column]
  (if (postgres?)
    (format "%s::text" column)
    column))
>>>>>>> ea214855

(defn parse-db-hash
  [db-hash]
  (clojure.string/replace (.getValue db-hash) "\\x" ""))

(defn parse-db-uuid
  [db-uuid]
  (.toString db-uuid))

(pls/defn-validated parse-db-json
  "Produce a function for parsing an object stored as json."
  [db-json :- (s/maybe (s/cond-pre s/Str PGobject))]
  (some-> db-json .getValue (json/parse-string true)))

(pls/defn-validated str->pgobject :- PGobject
  [type :- s/Str
   value]
  (doto (PGobject.)
    (.setType type)
    (.setValue value)))

(defn munge-uuid-for-storage
  [value]
  (str->pgobject "uuid" value))

(defn munge-hash-for-storage
  [hash]
  (str->pgobject "bytea" (format "\\x%s" hash)))

(defn munge-json-for-storage
  "Prepare a clojure object for storage depending on db type."
  [value]
  (let [json-str (json/generate-string value)]
    (str->pgobject "json" json-str)))

(defn munge-jsonb-for-storage
  "Prepare a clojure object for storage depending on db type."
  [value]
  (let [json-str (json/generate-string value)]
    (str->pgobject "jsonb" json-str)))

(defn db-up?
  [db-spec]
  (utils/with-timeout 1000 false
    (try
      (jdbc/with-transacted-connection db-spec
        (let [select-42 "SELECT (a - b) AS answer FROM (VALUES ((7 * 7), 7)) AS x(a, b)"
              [{:keys [answer]}] (jdbc/query [select-42])]
          (= answer 42)))
      (catch Exception _
        false))))<|MERGE_RESOLUTION|>--- conflicted
+++ resolved
@@ -221,19 +221,7 @@
 
 (defn sql-hash-as-str
   [column]
-<<<<<<< HEAD
-  (format "trim(leading '\\x' from %s::text)" column))
-=======
-  (if (postgres?)
-    (format "encode(%s::bytea, 'hex')" column)
-    column))
-
-(defn sql-uuid-as-str
-  [column]
-  (if (postgres?)
-    (format "%s::text" column)
-    column))
->>>>>>> ea214855
+  (format "encode(%s::bytea, 'hex')" column))
 
 (defn parse-db-hash
   [db-hash]
