(ns puppetlabs.puppetdb.scf.migrate
  "Schema migrations

   The `migrate!` function can be used to apply all the pending migrations to
   the database, in ascending order of schema version. Pending is defined as
   having a schema version greater than the current version in the database.

   A migration is specified by defining a function of arity 0 and adding it to
   the `migrations` map, along with its schema version. To apply the migration,
   the migration function will be invoked, and the schema version and current
   time will be recorded in the schema_migrations table.

   A migration function can return a map with ::vacuum-analyze to indicate what tables
   need to be analyzed post-migration.

   NOTE: in order to support bug-fix schema changes to older branches without
   breaking the ability to upgrade, it is possible to define a sequence of
   migrations with non-sequential integers.  e.g., if the 1.0.x branch
   contains migrations 1-5, and the 2.0.x branch contains schema migrations
   1-10, and then a bugfix schema change (such as creating or adding an index)
   is identified, this migration can be defined as #11 in both branches.  Code
   in the 1.0.x branch should happily apply #11 even though it does not have
   a definition for 6-10.  Then when a 1.0.x user upgrades to 2.0.x, migrations
   6-10 will be applied, and 11 will be skipped because it's already been run.
   Because of this, it is crucial to be extremely careful about numbering new
   migrations if they are going into multiple branches.  It's also crucial to
   be absolutely certain that the schema change in question is compatible
   with both branches and that the migrations missing from the earlier branch
   can reasonably and safely be applied *after* the bugfix migration, because
   that is what will happen for upgrading users.

   In short, here are some guidelines re: applying schema changes to multiple
   branches:

   1. If at all possible, avoid it.
   2. Seriously, are you sure you need to do this? :)
   3. OK, if you really must do it, make sure that the schema change in question
      is as independent as humanly possible.  For example, things like creating
      or dropping an index on a table should be fairly self-contained.  You should
      think long and hard about any change more complex than that.
   4. Determine what the latest version of the schema is in each of the two branches.
   5. Examine every migration that exists in the newer branch but not the older
      branch, and make sure that your new schema change will not conflict with
      *any* of those migrations.  Your change must be able to execute successfully
      regardless of whether it is applied BEFORE all of those migrations or AFTER
      them.
   6. If you're certain you've met the conditions described above, choose the next
      available integer from the *newer* branch and add your migration to both
      branches using this integer.  This will result in a gap between the integers
      in the migrations array in the old branch, but that is not a problem.

   _TODO: consider using multimethods for migration funcs_"
  (:require [clojure.java.jdbc :as sql]
            [clojure.tools.logging :as log]
            [clojure.string :as string]
            [puppetlabs.puppetdb.cheshire :as json]
            [puppetlabs.puppetdb.utils :refer [flush-and-exit]]
            [puppetlabs.kitchensink.core :as kitchensink]
            [puppetlabs.puppetdb.scf.storage-utils :as sutils]
            [clojure.set :refer :all]
            [puppetlabs.puppetdb.time :refer [in-millis interval now to-timestamp]]
            [puppetlabs.puppetdb.jdbc :as jdbc :refer [query-to-vec]]
            [puppetlabs.puppetdb.config :as conf]
            [puppetlabs.i18n.core :refer [trs]]
            [puppetlabs.puppetdb.scf.hash :as hash]
            [puppetlabs.structured-logging.core :refer [maplog]]
            [clojure.set :as set]
            [clojure.string :as str]
            [puppetlabs.puppetdb.scf.storage :as scf]
            [puppetlabs.puppetdb.scf.partitioning :as partitioning])
  (:import [org.postgresql.util PGobject]
           [java.time LocalDate ZonedDateTime ZoneId OffsetDateTime]
           (java.sql Timestamp)
           (java.time.temporal ChronoUnit)
           (java.time.format DateTimeFormatter)))

(defn init-through-2-3-8
  []

  (jdbc/do-commands

    ;; catalog_resources table
    "CREATE TABLE catalog_resources (
        catalog_id bigint NOT NULL,
        resource character varying(40) NOT NULL,
        type text NOT NULL,
        title text NOT NULL,
        tags text[] NOT NULL,
        exported boolean NOT NULL,
        file text,
        line integer)"

    ;; catalogs table
    "CREATE TABLE catalogs (
        id bigint NOT NULL,
        hash character varying(40) NOT NULL,
        api_version integer,
        catalog_version text NOT NULL,
        transaction_uuid character varying(255) DEFAULT NULL::character varying,
        \"timestamp\" timestamp with time zone,
        certname text NOT NULL,
        environment_id integer,
        producer_timestamp timestamp with time zone)"

    "CREATE SEQUENCE catalogs_transform_id_seq1
        START WITH 1
        INCREMENT BY 1
        NO MINVALUE
        NO MAXVALUE
        CACHE 1"

    ;; certnames table
    "CREATE TABLE certnames (
        name text NOT NULL,
        deactivated timestamp with time zone)"

    ;; edges table
    "CREATE TABLE edges (
        certname text NOT NULL,
        source character varying(40) NOT NULL,
        target character varying(40) NOT NULL,
        type text NOT NULL)"

    ;; environments table
    "CREATE TABLE environments (
        id bigint NOT NULL,
        name text NOT NULL)"

    "CREATE SEQUENCE environments_id_seq
        START WITH 1
        INCREMENT BY 1
        NO MINVALUE
        NO MAXVALUE
        CACHE 1"

    "CREATE SEQUENCE fact_paths_id_seq
        START WITH 1
        INCREMENT BY 1
        NO MINVALUE
        NO MAXVALUE
        CACHE 1
        CYCLE"

    ;; fact_paths table
    "CREATE TABLE fact_paths (
        id bigint DEFAULT nextval('fact_paths_id_seq'::regclass) NOT NULL,
        depth integer NOT NULL,
        name character varying(1024),
        path text NOT NULL)"

    "CREATE SEQUENCE fact_values_id_seq
        START WITH 1
        INCREMENT BY 1
        NO MINVALUE
        NO MAXVALUE
        CACHE 1
        CYCLE"

    ;; fact_values table
    "CREATE TABLE fact_values (
        id bigint DEFAULT nextval('fact_values_id_seq'::regclass) NOT NULL,
        value_type_id bigint NOT NULL,
        value_hash character varying(40) NOT NULL,
        value_integer bigint,
        value_float double precision,
        value_string text,
        value_boolean boolean,
        value_json text)"

    ;; facts table
    "CREATE TABLE facts (
        factset_id bigint NOT NULL,
        fact_path_id bigint NOT NULL,
        fact_value_id bigint NOT NULL)"

    "CREATE SEQUENCE factsets_id_seq
        START WITH 1
        INCREMENT BY 1
        NO MINVALUE
        NO MAXVALUE
        CACHE 1
        CYCLE"

;; factsets table
    "CREATE TABLE factsets (
        id bigint DEFAULT nextval('factsets_id_seq'::regclass) NOT NULL,
        certname text NOT NULL,
        \"timestamp\" timestamp with time zone NOT NULL,
        environment_id bigint,
        producer_timestamp timestamp with time zone)"

    ;; latest_reports table
    "CREATE TABLE latest_reports (
        certname text NOT NULL,
        report character varying(40) NOT NULL)"

    ;; report_statuses table
    "CREATE TABLE report_statuses (
        id bigint NOT NULL,
        status text NOT NULL)"

    "CREATE SEQUENCE report_statuses_id_seq
        START WITH 1
        INCREMENT BY 1
        NO MINVALUE
        NO MAXVALUE
        CACHE 1"

    ;; reports table
    "CREATE TABLE reports (
        hash character varying(40) NOT NULL,
        certname text,
        puppet_version character varying(255) NOT NULL,
        report_format smallint NOT NULL,
        configuration_version character varying(255) NOT NULL,
        start_time timestamp with time zone NOT NULL,
        end_time timestamp with time zone NOT NULL,
        receive_time timestamp with time zone NOT NULL,
        transaction_uuid character varying(255) DEFAULT NULL::character varying,
        environment_id integer,
        status_id integer)"

    ;; resource_events table
    "CREATE TABLE resource_events (
        report character varying(40) NOT NULL,
        status character varying(40) NOT NULL,
        \"timestamp\" timestamp with time zone NOT NULL,
        resource_type text NOT NULL,
        resource_title text NOT NULL,
        property character varying(40),
        new_value text,
        old_value text,
        message text,
        file character varying(1024) DEFAULT NULL::character varying,
        line integer,
        containment_path text[],
        containing_class character varying(255))"

    ;; resource_params table
    "CREATE TABLE resource_params (
        resource character varying(40) NOT NULL,
        name text NOT NULL,
        value text NOT NULL)"

    ;; resource_params_cache table
    "CREATE TABLE resource_params_cache (
        resource character varying(40) NOT NULL,
        parameters text)"

    ;; schema_migrations table
    "CREATE TABLE schema_migrations (
        version integer NOT NULL,
        \"time\" timestamp without time zone NOT NULL)"

    ;; value_types table
    "CREATE TABLE value_types (
        id bigint NOT NULL,
        type character varying(32))"

    ;; Load value_types data
    "INSERT INTO value_types (id, type) values (0, 'string')"
    "INSERT INTO value_types (id, type) values (1, 'integer')"
    "INSERT INTO value_types (id, type) values (2, 'float')"
    "INSERT INTO value_types (id, type) values (3, 'boolean')"
    "INSERT INTO value_types (id, type) values (4, 'null')"
    "INSERT INTO value_types (id, type) values (5, 'json')"

    ;; constraints

    "ALTER TABLE ONLY catalogs ALTER COLUMN id SET DEFAULT nextval('catalogs_transform_id_seq1'::regclass)"

    "ALTER TABLE ONLY environments ALTER COLUMN id SET DEFAULT nextval('environments_id_seq'::regclass)"

    "ALTER TABLE ONLY report_statuses ALTER COLUMN id SET DEFAULT nextval('report_statuses_id_seq'::regclass)"

    "ALTER TABLE ONLY catalog_resources
        ADD CONSTRAINT catalog_resources_pkey PRIMARY KEY (catalog_id, type, title)"

    "ALTER TABLE ONLY catalogs
        ADD CONSTRAINT catalogs_certname_key UNIQUE (certname)"

    "ALTER TABLE ONLY catalogs
        ADD CONSTRAINT catalogs_hash_key UNIQUE (hash)"

    "ALTER TABLE ONLY catalogs
        ADD CONSTRAINT catalogs_pkey PRIMARY KEY (id)"

    "ALTER TABLE ONLY certnames
        ADD CONSTRAINT certnames_pkey PRIMARY KEY (name)"

    "ALTER TABLE ONLY resource_events
        ADD CONSTRAINT constraint_resource_events_unique UNIQUE (report, resource_type, resource_title, property)"

    "ALTER TABLE ONLY edges
        ADD CONSTRAINT edges_certname_source_target_type_unique_key UNIQUE (certname, source, target, type)"

    "ALTER TABLE ONLY environments
        ADD CONSTRAINT environments_name_key UNIQUE (name)"

    "ALTER TABLE ONLY environments
        ADD CONSTRAINT environments_pkey PRIMARY KEY (id)"

    "ALTER TABLE ONLY fact_paths
        ADD CONSTRAINT fact_paths_path_key UNIQUE (path)"

    "ALTER TABLE ONLY fact_paths
        ADD CONSTRAINT fact_paths_pkey PRIMARY KEY (id)"

    "ALTER TABLE ONLY fact_values
        ADD CONSTRAINT fact_values_pkey PRIMARY KEY (id)"

    "ALTER TABLE ONLY fact_values
        ADD CONSTRAINT fact_values_value_hash_key UNIQUE (value_hash)"

    "ALTER TABLE ONLY facts
        ADD CONSTRAINT facts_factset_id_fact_path_id_fact_key UNIQUE (factset_id, fact_path_id)"

    "ALTER TABLE ONLY factsets
        ADD CONSTRAINT factsets_certname_idx UNIQUE (certname)"

    "ALTER TABLE ONLY factsets
        ADD CONSTRAINT factsets_pkey PRIMARY KEY (id)"

    "ALTER TABLE ONLY latest_reports
        ADD CONSTRAINT latest_reports_pkey PRIMARY KEY (certname)"

    "ALTER TABLE ONLY report_statuses
        ADD CONSTRAINT report_statuses_pkey PRIMARY KEY (id)"

    "ALTER TABLE ONLY report_statuses
        ADD CONSTRAINT report_statuses_status_key UNIQUE (status)"

    "ALTER TABLE ONLY reports
        ADD CONSTRAINT reports_pkey PRIMARY KEY (hash)"

    "ALTER TABLE ONLY resource_params_cache
        ADD CONSTRAINT resource_params_cache_pkey PRIMARY KEY (resource)"

    "ALTER TABLE ONLY resource_params
        ADD CONSTRAINT resource_params_pkey PRIMARY KEY (resource, name)"

    "ALTER TABLE ONLY schema_migrations
        ADD CONSTRAINT schema_migrations_pkey PRIMARY KEY (version)"

    "ALTER TABLE ONLY value_types
        ADD CONSTRAINT value_types_pkey PRIMARY KEY (id)"

    ;; indexes
    "CREATE INDEX fact_paths_name ON fact_paths USING btree (name)"

    "CREATE INDEX fact_values_value_float_idx ON fact_values USING btree (value_float)"

    "CREATE INDEX fact_values_value_integer_idx ON fact_values USING btree (value_integer)"

    "CREATE INDEX facts_fact_path_id_idx ON facts USING btree (fact_path_id)"

    "CREATE INDEX facts_fact_value_id_idx ON facts USING btree (fact_value_id)"

    "CREATE INDEX idx_catalog_resources_exported_true ON catalog_resources USING btree (exported) WHERE (exported = true)"

    "CREATE INDEX idx_catalog_resources_resource ON catalog_resources USING btree (resource)"

    "CREATE INDEX idx_catalog_resources_type ON catalog_resources USING btree (type)"

    "CREATE INDEX idx_catalog_resources_type_title ON catalog_resources USING btree (type)"

    "CREATE INDEX idx_catalogs_env ON catalogs USING btree (environment_id)"

    "CREATE INDEX idx_catalogs_producer_timestamp ON catalogs USING btree (producer_timestamp)"

    "CREATE INDEX idx_catalogs_transaction_uuid ON catalogs USING btree (transaction_uuid)"

    "CREATE INDEX idx_latest_reports_report ON latest_reports USING btree (report)"

    "CREATE INDEX idx_reports_certname ON reports USING btree (certname)"

    "CREATE INDEX idx_reports_end_time ON reports USING btree (end_time)"

    "CREATE INDEX idx_reports_env ON reports USING btree (environment_id)"

    "CREATE INDEX idx_reports_status ON reports USING btree (status_id)"

    "CREATE INDEX idx_reports_transaction_uuid ON reports USING btree (transaction_uuid)"

    "CREATE INDEX idx_resource_events_containing_class ON resource_events USING btree (containing_class)"

    "CREATE INDEX idx_resource_events_property ON resource_events USING btree (property)"

    "CREATE INDEX idx_resource_events_report ON resource_events USING btree (report)"

    "CREATE INDEX idx_resource_events_resource_type ON resource_events USING btree (resource_type)"

    "CREATE INDEX idx_resource_events_resource_type_title ON resource_events USING btree (resource_type, resource_title)"

    "CREATE INDEX idx_resource_events_status ON resource_events USING btree (status)"

    "CREATE INDEX idx_resource_events_timestamp ON resource_events USING btree (\"timestamp\")"

    "CREATE INDEX idx_resources_params_name ON resource_params USING btree (name)"

    "CREATE INDEX idx_resources_params_resource ON resource_params USING btree (resource)"

    "ALTER TABLE ONLY catalog_resources
        ADD CONSTRAINT catalog_resources_catalog_id_fkey FOREIGN KEY (catalog_id) REFERENCES catalogs(id) ON DELETE CASCADE"

    "ALTER TABLE ONLY catalog_resources
        ADD CONSTRAINT catalog_resources_resource_fkey FOREIGN KEY (resource) REFERENCES resource_params_cache(resource) ON DELETE CASCADE"

    "ALTER TABLE ONLY catalogs
        ADD CONSTRAINT catalogs_certname_fkey FOREIGN KEY (certname) REFERENCES certnames(name) ON DELETE CASCADE"

    "ALTER TABLE ONLY catalogs
        ADD CONSTRAINT catalogs_env_fkey FOREIGN KEY (environment_id) REFERENCES environments(id) ON DELETE CASCADE"

    "ALTER TABLE ONLY edges
        ADD CONSTRAINT edges_certname_fkey FOREIGN KEY (certname) REFERENCES certnames(name) ON DELETE CASCADE"

    "ALTER TABLE ONLY facts
        ADD CONSTRAINT fact_path_id_fk FOREIGN KEY (fact_path_id) REFERENCES fact_paths(id)"

    "ALTER TABLE ONLY facts
        ADD CONSTRAINT fact_value_id_fk FOREIGN KEY (fact_value_id) REFERENCES fact_values(id)"

    "ALTER TABLE ONLY fact_values
        ADD CONSTRAINT fact_values_value_type_id_fk FOREIGN KEY (value_type_id) REFERENCES value_types(id) ON UPDATE RESTRICT ON DELETE RESTRICT"

    "ALTER TABLE ONLY facts
        ADD CONSTRAINT factset_id_fk FOREIGN KEY (factset_id) REFERENCES factsets(id) ON UPDATE CASCADE ON DELETE CASCADE"

    "ALTER TABLE ONLY factsets
        ADD CONSTRAINT factsets_certname_fk FOREIGN KEY (certname) REFERENCES certnames(name) ON UPDATE CASCADE ON DELETE CASCADE"

    "ALTER TABLE ONLY factsets
        ADD CONSTRAINT factsets_environment_id_fk FOREIGN KEY (environment_id) REFERENCES environments(id) ON UPDATE RESTRICT ON DELETE RESTRICT"

    "ALTER TABLE ONLY latest_reports
        ADD CONSTRAINT latest_reports_certname_fkey FOREIGN KEY (certname) REFERENCES certnames(name) ON DELETE CASCADE"

    "ALTER TABLE ONLY latest_reports
        ADD CONSTRAINT latest_reports_report_fkey FOREIGN KEY (report) REFERENCES reports(hash) ON DELETE CASCADE"

    "ALTER TABLE ONLY reports
        ADD CONSTRAINT reports_certname_fkey FOREIGN KEY (certname) REFERENCES certnames(name) ON DELETE CASCADE"

    "ALTER TABLE ONLY reports
        ADD CONSTRAINT reports_env_fkey FOREIGN KEY (environment_id) REFERENCES environments(id) ON DELETE CASCADE"

    "ALTER TABLE ONLY reports
        ADD CONSTRAINT reports_status_fkey FOREIGN KEY (status_id) REFERENCES report_statuses(id) ON DELETE CASCADE"

    "ALTER TABLE ONLY resource_events
        ADD CONSTRAINT resource_events_report_fkey FOREIGN KEY (report) REFERENCES reports(hash) ON DELETE CASCADE"

    "ALTER TABLE ONLY resource_params
        ADD CONSTRAINT resource_params_resource_fkey FOREIGN KEY (resource) REFERENCES resource_params_cache(resource) ON DELETE CASCADE"))

(defn version-2yz-to-300-migration
  ;; This migration includes:
  ;;   Insertion of the factsets hash column
  ;;   Using a report_id (surrogate key) instead of the reports.hash (natural key)
  ;;   Insert a noop column into reports
  ;;   Drop latest_report table, merge with certnames
  ;;   Change name to certname where inconsistent
  ;;   Insert reports metrics and logs
  ;;   Ensuring producer_timestamp is NOT NULL
  ;;   Changing the types of hashes and uuids in postgres to bytea and uuid respectively
  []
  (let [hash-type "bytea"
        uuid-type "uuid"
        json-type "json"
        munge-hash (fn [column] (format "('\\x' || %s)::bytea" column))
        munge-uuid (fn [column] (format "%s::uuid" column))]

    (jdbc/do-commands
      "UPDATE catalogs SET producer_timestamp=timestamp
         WHERE producer_timestamp IS NULL"
      "UPDATE factsets SET producer_timestamp=timestamp
         WHERE producer_timestamp IS NULL"

      (sql/create-table-ddl
       :factsets_transform
       [["id" "bigint NOT NULL DEFAULT nextval('factsets_id_seq')"]
        ["certname" "text NOT NULL"]
        ["timestamp" "timestamp with time zone NOT NULL"]
        ["environment_id" "bigint"]
        ["hash" hash-type]
        ["producer_timestamp" "timestamp with time zone NOT NULL"]])

      "INSERT INTO factsets_transform
         (id, certname, timestamp, environment_id, producer_timestamp)
         SELECT id, certname, timestamp, environment_id, timestamp
           FROM factsets fs"

      (sql/create-table-ddl
       :fact_values_transform
       [["id" "bigint NOT NULL DEFAULT nextval('fact_values_id_seq')"]
        ["value_hash" hash-type "NOT NULL"]
        ["value_type_id" "bigint NOT NULL"]
        ["value_integer" "bigint"]
        ["value_float" "double precision"]
        ["value_string" "text"]
        ["value_boolean" "boolean"]
        ["value_json" "text"]])

      (str "INSERT INTO fact_values_transform
              (id, value_hash, value_type_id, value_integer, value_float,
               value_string, value_boolean, value_json)
              SELECT id, " (munge-hash "value_hash") ", value_type_id,
                     value_integer, value_float, value_string, value_boolean,
                     value_json
                FROM fact_values")

      (sql/create-table-ddl :resource_params_cache_transform
                            [["resource" hash-type "NOT NULL"]
                             ["parameters" "TEXT"]])

      (str "INSERT INTO resource_params_cache_transform
              (resource, parameters)
              SELECT " (munge-hash "resource") ", parameters
                FROM resource_params_cache")

      (sql/create-table-ddl
       :catalog_resources_transform
       [["catalog_id" "bigint NOT NULL"]
        ["resource" hash-type "NOT NULL"]
        ["tags" (sutils/sql-array-type-string "TEXT") "NOT NULL"]
        ["type" "TEXT" "NOT NULL"]
        ["title" "TEXT" "NOT NULL"]
        ["exported" "BOOLEAN" "NOT NULL"]
        ["file" "TEXT"]
        ["line" "INT"]])

      (str "INSERT INTO catalog_resources_transform
              (resource, catalog_id, tags, type, title, exported, file, line)
              SELECT " (munge-hash "resource") ", catalog_id, tags, type, title,
                       exported, file, line
                FROM catalog_resources")

      (sql/create-table-ddl :resource_params_transform
                            [["resource" hash-type "NOT NULL"]
                             ["name"  "TEXT" "NOT NULL"]
                             ["value" "TEXT" "NOT NULL"]])

      (str "INSERT INTO resource_params_transform
              (resource, name, value)
              SELECT " (munge-hash "resource") ", name, value
                FROM resource_params")

      (sql/create-table-ddl :edges_transform
                            [["certname" "TEXT" "NOT NULL"]
                             ["source" hash-type "NOT NULL"]
                             ["target" hash-type "NOT NULL"]
                             ["type" "TEXT" "NOT NULL"]])

      (str "INSERT INTO edges_transform (certname, source, target, type)
              SELECT certname, " (munge-hash "source") ",
                   " (munge-hash "target") ", type
              FROM edges")

      "CREATE SEQUENCE catalogs_id_seq CYCLE"

      (sql/create-table-ddl
       :catalogs_transform
       [["id" "bigint NOT NULL DEFAULT nextval('catalogs_id_seq')"]
        ["hash" hash-type "NOT NULL"]
        ["transaction_uuid" uuid-type]
        ["certname" "text NOT NULL"]
        ["producer_timestamp" "timestamp with time zone NOT NULL"]
        ["api_version" "INTEGER NOT NULL"]
        ["timestamp" "TIMESTAMP WITH TIME ZONE"]
        ["catalog_version" "TEXT NOT NULL"]
        ["environment_id" "bigint"]])

      (str "INSERT INTO catalogs_transform
              (id, hash, transaction_uuid, certname, producer_timestamp,
               api_version, timestamp, catalog_version, environment_id)
              SELECT id, " (munge-hash "hash") ",
                   " (munge-uuid "transaction_uuid") ", certname,
                     producer_timestamp, api_version, timestamp,
                     catalog_version, environment_id
                FROM catalogs")

      ;; Migrate to report id
      "CREATE SEQUENCE reports_id_seq CYCLE"

      (sql/create-table-ddl
       :reports_transform
       [["id" "bigint NOT NULL DEFAULT nextval('reports_id_seq')"]
        ["hash" hash-type "NOT NULL"]
        ["transaction_uuid" uuid-type]
        ["certname" "text NOT NULL"]
        ["puppet_version" "varchar(255) NOT NULL"]
        ["report_format" "smallint NOT NULL"]
        ["configuration_version" "varchar(255) NOT NULL"]
        ["start_time" "timestamp with time zone NOT NULL"]
        ["end_time" "timestamp with time zone NOT NULL"]
        ["receive_time" "timestamp with time zone NOT NULL"]
        ;; Insert a column in reports to be populated by boolean noop flag
        ["noop" "boolean"]
        ["environment_id" "bigint"]
        ["status_id" "bigint"]
        ;; Insert columns in reports to be populated by metrics and logs.
        ;; Text for hsql, JSON for postgres.
        ["metrics" json-type]
        ["logs" json-type]])

      (str "INSERT INTO reports_transform (
            hash, certname, puppet_version, report_format, configuration_version,
            start_time, end_time, receive_time, transaction_uuid, environment_id,
            status_id)
            SELECT " (munge-hash "hash") ", certname, puppet_version, report_format,
            configuration_version, start_time, end_time, receive_time, "
            (munge-uuid "transaction_uuid") ", environment_id, status_id
            FROM reports")

      (sql/create-table-ddl
       :resource_events_transform
       [["report_id" "bigint NOT NULL"]
        ["status" "varchar(40) NOT NULL"]
        ["timestamp" "timestamp with time zone NOT NULL"]
        ["resource_type" "text NOT NULL"]
        ["resource_title" "text NOT NULL"]
        ["property" "varchar (40)"]
        ["new_value" "text"]
        ["old_value" "text"]
        ["message" "text"]
        ["file" "varchar(1024) DEFAULT NULL"]
        ["line" "integer"]
        ["containment_path" (sutils/sql-array-type-string "TEXT")]
        ["containing_class" "varchar(255)"]])

      (str "INSERT INTO resource_events_transform (
            report_id, status, timestamp, resource_type, resource_title, property,
            new_value, old_value, message, file, line, containment_path,
            containing_class)
            SELECT rt.id, status, timestamp, resource_type, resource_title,
            property, new_value, old_value, message, file, line, containment_path,
            containing_class
            FROM resource_events AS re
            INNER JOIN reports_transform rt on " (munge-hash "re.report") " = rt.hash")

      (sql/create-table-ddl
       :certnames_transform
       ;; Rename the 'name' column of certnames to 'certname'.
       [["certname" "text NOT NULL"]
        ["latest_report_id" "bigint"]
        ["deactivated" "timestamp with time zone"]])

      (str "INSERT INTO certnames_transform(certname,latest_report_id,deactivated)
            SELECT c.name, rt.id as latest_report_id, c.deactivated FROM
            certnames c left outer join latest_reports lr on c.name=lr.certname
            left outer join reports_transform rt on " (munge-hash "lr.report") "=rt.hash")

      "DROP TABLE edges"
      "DROP TABLE catalog_resources"
      "DROP TABLE resource_params"
      "DROP TABLE resource_params_cache"
      "DROP TABLE catalogs"
      "ALTER TABLE facts DROP CONSTRAINT fact_value_id_fk"
      "DROP TABLE fact_values"
      "ALTER TABLE facts DROP CONSTRAINT factset_id_fk"
      "DROP TABLE factsets"
      "DROP TABLE latest_reports"
      "DROP TABLE certnames CASCADE"
      "DROP TABLE resource_events"
      "DROP TABLE reports"

      "ALTER TABLE catalog_resources_transform RENAME TO catalog_resources"
      "ALTER TABLE resource_params_transform RENAME TO resource_params"
      "ALTER TABLE resource_params_cache_transform RENAME TO resource_params_cache"
      "ALTER TABLE catalogs_transform RENAME TO catalogs"
      "ALTER TABLE fact_values_transform RENAME TO fact_values"
      "ALTER TABLE factsets_transform RENAME TO factsets"
      "ALTER TABLE certnames_transform RENAME TO certnames"
      "ALTER TABLE edges_transform RENAME TO edges"
      "ALTER TABLE resource_events_transform RENAME to resource_events"
      "ALTER TABLE reports_transform RENAME to reports"

      "ALTER TABLE edges
       ADD CONSTRAINT edges_certname_source_target_type_unique_key
         UNIQUE (certname, source, target, type)"

      "CREATE INDEX idx_catalogs_transaction_uuid ON catalogs(transaction_uuid)"
      "CREATE INDEX idx_catalogs_producer_timestamp ON catalogs(producer_timestamp)"
      "CREATE INDEX idx_catalogs_env ON catalogs(environment_id)"
      "ALTER TABLE catalogs ADD CONSTRAINT catalogs_hash_key UNIQUE (hash)"
      "ALTER TABLE catalogs ADD CONSTRAINT catalogs_certname_key UNIQUE (certname)"
      "ALTER TABLE catalogs ADD CONSTRAINT catalogs_pkey PRIMARY KEY (id)"
      "ALTER TABLE catalogs
       ADD CONSTRAINT catalogs_env_fkey FOREIGN KEY (environment_id)
       REFERENCES environments (id) ON UPDATE NO ACTION ON DELETE CASCADE"
      "ALTER TABLE catalog_resources
       ADD CONSTRAINT catalog_resources_catalog_id_fkey FOREIGN KEY (catalog_id)
       REFERENCES catalogs (id)
       ON UPDATE NO ACTION ON DELETE CASCADE"

      "ALTER TABLE resource_params ADD CONSTRAINT resource_params_pkey
         PRIMARY KEY (resource, name)"
      "CREATE INDEX idx_resources_params_resource ON resource_params(resource)"
      "CREATE INDEX idx_resources_params_name ON resource_params(name)"

      "ALTER TABLE catalog_resources ADD CONSTRAINT catalog_resources_pkey
         PRIMARY KEY (catalog_id, type, title)"

      "CREATE INDEX idx_catalog_resources_exported_true
         ON catalog_resources (exported) WHERE exported = true"
      "CREATE INDEX idx_catalog_resources_type ON catalog_resources(type)"
      "CREATE INDEX idx_catalog_resources_resource
         ON catalog_resources(resource)"
      "CREATE INDEX idx_catalog_resources_type_title
         ON catalog_resources(type,title)"

      "ALTER TABLE resource_params_cache
         ADD CONSTRAINT resource_params_cache_pkey PRIMARY KEY (resource)"
      "ALTER TABLE catalog_resources
         ADD CONSTRAINT catalog_resources_resource_fkey FOREIGN KEY (resource)
           REFERENCES resource_params_cache (resource)
           ON UPDATE NO ACTION ON DELETE CASCADE"
      "ALTER TABLE resource_params
         ADD CONSTRAINT resource_params_resource_fkey FOREIGN KEY (resource)
           REFERENCES resource_params_cache (resource)
           ON UPDATE NO ACTION ON DELETE CASCADE"

      "CREATE INDEX fact_values_value_integer_idx ON fact_values(value_integer)"
      "CREATE INDEX fact_values_value_float_idx ON fact_values(value_float)"
      "ALTER TABLE fact_values ADD CONSTRAINT fact_values_value_type_id_fk
         FOREIGN KEY (value_type_id) REFERENCES value_types (id) MATCH SIMPLE
         ON UPDATE RESTRICT ON DELETE RESTRICT"
      "ALTER TABLE fact_values ADD CONSTRAINT fact_values_value_hash_key
         UNIQUE (value_hash)"
      "ALTER TABLE fact_values ADD CONSTRAINT fact_values_pkey PRIMARY KEY (id)"
      "ALTER TABLE facts ADD CONSTRAINT fact_value_id_fk
         FOREIGN KEY (fact_value_id) REFERENCES fact_values(id)
         ON UPDATE RESTRICT ON DELETE RESTRICT"

      "ALTER TABLE reports ADD CONSTRAINT reports_pkey PRIMARY KEY (id)"
      "CREATE INDEX reports_certname_idx ON reports(certname)"
      "CREATE INDEX reports_end_time_idx ON reports(end_time)"
      "CREATE INDEX reports_environment_id_idx ON reports(environment_id)"
      "CREATE INDEX reports_status_id_idx ON reports(status_id)"
      "CREATE INDEX reports_transaction_uuid_idx ON reports(transaction_uuid)"
      "ALTER TABLE reports ADD CONSTRAINT reports_env_fkey
         FOREIGN KEY (environment_id) REFERENCES environments(id)
         ON DELETE CASCADE"
      "ALTER TABLE reports ADD CONSTRAINT reports_status_fkey
         FOREIGN KEY (status_id) REFERENCES report_statuses(id)
         ON DELETE CASCADE"
      "ALTER TABLE reports ADD CONSTRAINT reports_hash_key UNIQUE (hash)"

      "ALTER TABLE factsets ADD CONSTRAINT factsets_pkey PRIMARY KEY (id)"
      "ALTER TABLE factsets ADD CONSTRAINT factsets_environment_id_fk
       FOREIGN KEY (environment_id) REFERENCES environments(id)
       ON UPDATE RESTRICT ON DELETE RESTRICT"
      "ALTER TABLE facts ADD CONSTRAINT factset_id_fk
       FOREIGN KEY (factset_id) REFERENCES factsets(id)
       ON UPDATE CASCADE ON DELETE CASCADE"
      "ALTER TABLE factsets ADD CONSTRAINT factsets_certname_idx
         UNIQUE (certname)"
      "ALTER TABLE factsets ADD CONSTRAINT factsets_hash_key UNIQUE (hash)"

      "ALTER TABLE resource_events ADD CONSTRAINT resource_events_unique
         UNIQUE (report_id, resource_type, resource_title, property)"
      "ALTER TABLE resource_events ADD CONSTRAINT resource_events_report_id_fkey
         FOREIGN KEY (report_id) REFERENCES reports(id) ON DELETE CASCADE"

      "ALTER TABLE certnames ADD CONSTRAINT certnames_pkey
         PRIMARY KEY (certname)"
      "CREATE INDEX certnames_latest_report_id_idx
         ON certnames(latest_report_id)"
      "ALTER TABLE edges ADD CONSTRAINT edges_certname_fkey
         FOREIGN KEY (certname) REFERENCES certnames(certname)
         ON UPDATE NO ACTION ON DELETE CASCADE"
      "ALTER TABLE catalogs ADD CONSTRAINT catalogs_certname_fkey
         FOREIGN KEY (certname) REFERENCES certnames(certname)
         ON UPDATE NO ACTION ON DELETE CASCADE"
      "ALTER TABLE factsets ADD CONSTRAINT factsets_certname_fk
         FOREIGN KEY (certname) REFERENCES certnames(certname)
         ON UPDATE CASCADE ON DELETE CASCADE"
      "ALTER TABLE reports ADD CONSTRAINT reports_certname_fkey
         FOREIGN KEY (certname) REFERENCES certnames(certname)
         ON DELETE CASCADE"

      "ALTER TABLE certnames ADD CONSTRAINT certnames_reports_id_fkey
         FOREIGN KEY (latest_report_id) REFERENCES reports(id)
         ON DELETE SET NULL")))

(defn add-expired-to-certnames
  "Add a 'expired' column to the 'certnames' table, to track
  which nodes have been automatically expired because of inactivity."
  []
  (jdbc/do-commands
   "ALTER TABLE certnames ADD COLUMN expired TIMESTAMP WITH TIME ZONE DEFAULT NULL"))

(defn coalesce-values
  [value-keys row]
  (let [updated-row (update-in row [:value_json] json/parse-string)]
    (->> (first (remove nil? (vals (select-keys updated-row value-keys))))
         (assoc updated-row :value))))

(defn update-value-json
  [{:keys [id value] :as arg}]
  (jdbc/update! :fact_values
                {:value_json (json/generate-string value)}
                ["id=?" id]))

(defn coalesce-fact-values
  []
  (let [query ["select * from fact_values"]
        value-keys [:value_string :value_integer
                    :value_json :value_boolean
                    :value_float]]
    (jdbc/call-with-array-converted-query-rows
     query
     (fn [rows]
       (->> rows
            (map (partial coalesce-values value-keys))
            (map update-value-json)
            dorun)))
    (jdbc/do-commands
      "ALTER TABLE fact_values RENAME COLUMN value_json TO value")))

(defn add-producer-timestamp-to-reports []
  (jdbc/do-commands
   "ALTER TABLE reports ADD producer_timestamp TIMESTAMP WITH TIME ZONE"
   "UPDATE reports SET producer_timestamp=end_time"
   "ALTER TABLE reports ALTER COLUMN producer_timestamp SET NOT NULL"
   "CREATE INDEX idx_reports_producer_timestamp
      ON reports(producer_timestamp)"))

(defn add-code-id-to-catalogs []
  (jdbc/do-commands "ALTER TABLE catalogs ADD code_id TEXT"))

(defn rename-environments-name-to-environment
  []
  (jdbc/do-commands
   "ALTER TABLE environments RENAME COLUMN name TO environment"))

(defn add-jsonb-columns-for-metrics-and-logs
  []
  (jdbc/do-commands
   "ALTER TABLE reports RENAME COLUMN metrics TO metrics_json"
   "ALTER TABLE reports RENAME COLUMN logs TO logs_json"
   "ALTER TABLE reports ADD COLUMN metrics jsonb DEFAULT NULL"
   "ALTER TABLE reports ADD COLUMN logs jsonb DEFAULT NULL"
   "ALTER TABLE reports ADD COLUMN resources jsonb DEFAULT NULL"))

(defn factset-hash-field-not-nullable
  []
  (jdbc/call-with-query-rows
   ["select id from factsets where hash is null"]
   (fn [rows]
     (doseq [batch (partition-all 500 rows)]
       (doall
        (map #(jdbc/do-prepared
               "update factsets set hash=? where id=?"
               [(-> (:id %)
                    .toString
                    kitchensink/utf8-string->sha1
                    sutils/munge-hash-for-storage)
                (:id %)])
             batch)))))

  (jdbc/do-commands
   "ALTER TABLE factsets ALTER COLUMN hash SET NOT NULL"))

(defn add-expression-indexes-for-bytea-queries
  []
  (jdbc/do-commands
    "CREATE UNIQUE INDEX reports_hash_expr_idx ON reports(trim(leading '\\x' from hash::text))"
    "ALTER TABLE REPORTS DROP CONSTRAINT reports_hash_key"
    "DROP INDEX reports_transaction_uuid_idx"
    "CREATE INDEX reports_tx_uuid_expr_idx ON reports(CAST(transaction_uuid AS text))"

    ;; leave the existing resources/rpc indices for resources-query join
    "CREATE INDEX resources_hash_expr_idx ON catalog_resources(trim(leading '\\x' from resource::text))"
    "CREATE INDEX rpc_hash_expr_idx ON resource_params_cache(trim(leading '\\x' from resource::text))"
    "CREATE INDEX resource_params_hash_expr_idx ON resource_params(trim(leading '\\x' from resource::text))"

    "CREATE UNIQUE INDEX catalogs_hash_expr_idx ON catalogs(trim(leading '\\x' from hash::text))"
    "ALTER TABLE catalogs DROP CONSTRAINT catalogs_hash_key"
    "DROP INDEX idx_catalogs_transaction_uuid"
    "CREATE INDEX catalogs_tx_uuid_expr_idx ON catalogs(CAST(transaction_uuid AS text))"

    "CREATE UNIQUE INDEX factsets_hash_expr_idx ON factsets(trim(leading '\\x' from hash::text))"
    "ALTER TABLE factsets DROP CONSTRAINT factsets_hash_key"))

(defn add-support-for-historical-catalogs []
  (jdbc/do-commands
   "ALTER TABLE catalog_resources RENAME TO catalog_resources_tmp"
   ;; CREATE certnames and catalog_resources transform tables
   "CREATE TABLE catalog_resources (LIKE catalog_resources_tmp INCLUDING ALL)"
   "CREATE TABLE latest_catalogs (catalog_id BIGINT NOT NULL UNIQUE REFERENCES catalogs(id) ON DELETE CASCADE, certname_id BIGINT PRIMARY KEY REFERENCES certnames(id) ON DELETE CASCADE)"
   "ALTER TABLE catalog_resources DROP COLUMN catalog_id"
   "ALTER TABLE catalog_resources ADD COLUMN certname_id BIGINT NOT NULL REFERENCES certnames(id) ON DELETE CASCADE"
   "ALTER TABLE catalog_resources ADD PRIMARY KEY (certname_id, type, title)"

   (str "INSERT INTO latest_catalogs"
        "  (catalog_id, certname_id)"
        "  SELECT catalogs.id, certnames.id"
        "  FROM certnames"
        "  INNER JOIN catalogs ON catalogs.certname = certnames.certname")

   (str "INSERT INTO catalog_resources"
        "  (certname_id, resource, tags, type, title, exported, file, line)"
        "  SELECT latest_catalogs.certname_id, cr.resource, cr.tags, cr.type, cr.title, cr.exported, cr.file, cr.line"
        "  FROM catalog_resources_tmp cr"
        "  INNER JOIN latest_catalogs ON cr.catalog_id = latest_catalogs.catalog_id")

   "DROP TABLE catalog_resources_tmp"

   "ALTER TABLE catalog_resources ADD CONSTRAINT catalog_resources_resource_fkey FOREIGN KEY (resource) REFERENCES resource_params_cache(resource) ON DELETE CASCADE"

   "ALTER TABLE catalogs DROP CONSTRAINT catalogs_certname_key"
   "DROP INDEX catalogs_hash_expr_idx"
   "ALTER TABLE catalogs ADD COLUMN edges JSONB DEFAULT NULL"
   "ALTER TABLE catalogs ADD COLUMN resources JSONB DEFAULT NULL"
   "ALTER TABLE catalogs ADD COLUMN catalog_uuid UUID DEFAULT NULL"
   "ALTER TABLE reports ADD COLUMN catalog_uuid UUID DEFAULT NULL"

   "CREATE INDEX reports_catalog_uuid_idx ON reports (catalog_uuid)"
   "CREATE INDEX catalogs_hash_expr_idx ON catalogs(encode(hash::bytea, 'hex'))"
   "CREATE INDEX catalogs_certname_idx ON catalogs (certname)"))

(defn add-indexes-for-reports-summary-query
  "This aggregate and function is used by PE, not puppetdb"
  []
  (jdbc/do-commands
   "CREATE FUNCTION dual_sha1(BYTEA, BYTEA) RETURNS bytea AS $$
      BEGIN
        RETURN digest($1 || $2, 'sha1');
      END;
    $$ LANGUAGE plpgsql"
   "CREATE AGGREGATE sha1_agg (BYTEA)
    (
      sfunc = dual_sha1,
      stype = bytea,
      initcond = '\\x00'
    )"
   "CREATE INDEX idx_reports_producer_timestamp_by_hour_certname ON reports
    (
      date_trunc('hour', timezone('UTC', producer_timestamp)),
      producer_timestamp,
      certname
    )"))


(defn fix-bytea-expression-indexes-to-use-encode
  []
  (jdbc/do-commands
   "DROP INDEX reports_hash_expr_idx"
   "CREATE UNIQUE INDEX reports_hash_expr_idx ON reports(encode(hash::bytea, 'hex'))"
   "DROP INDEX resources_hash_expr_idx"
   "CREATE INDEX resources_hash_expr_idx ON catalog_resources(encode(resource::bytea, 'hex'))"
   "DROP INDEX rpc_hash_expr_idx"
   "CREATE INDEX rpc_hash_expr_idx ON resource_params_cache(encode(resource::bytea, 'hex'))"
   "DROP INDEX resource_params_hash_expr_idx"
   "CREATE INDEX resource_params_hash_expr_idx ON resource_params(encode(resource::bytea, 'hex'))"
   "DROP INDEX catalogs_hash_expr_idx"
   "CREATE UNIQUE INDEX catalogs_hash_expr_idx ON catalogs(encode(hash::bytea, 'hex'))"
   "DROP INDEX factsets_hash_expr_idx"
   "CREATE UNIQUE INDEX factsets_hash_expr_idx ON factsets(encode(hash::bytea, 'hex'))"))

(defn add-certname-id-to-certnames
  []
  (jdbc/do-commands
   "CREATE SEQUENCE certname_id_seq CYCLE"

   (sql/create-table-ddl
    :certnames_transform
    ;; Rename the 'name' column of certnames to 'certname'.
    [["id" "bigint NOT NULL PRIMARY KEY default nextval('certname_id_seq')"]
     ["certname" "text NOT NULL UNIQUE"]
     ["latest_report_id" "bigint"]
     ["deactivated" "timestamp with time zone"]
     ["expired" "timestamp with time zone"]])

   "INSERT INTO certnames_transform
     (certname, latest_report_id, deactivated, expired)
     SELECT certname, latest_report_id, deactivated, expired
     FROM certnames"
   "ALTER TABLE certnames DROP CONSTRAINT certnames_pkey CASCADE"
   "DROP TABLE certnames"
   "ALTER TABLE certnames_transform RENAME to certnames"
   "ALTER TABLE catalogs ADD CONSTRAINT catalogs_certname_fkey
     FOREIGN KEY (certname) REFERENCES certnames(certname)
     ON UPDATE NO ACTION ON DELETE CASCADE"
   "ALTER TABLE factsets ADD CONSTRAINT factsets_certname_fk
     FOREIGN KEY (certname) REFERENCES certnames(certname)
     ON UPDATE CASCADE ON DELETE CASCADE"
   "ALTER TABLE reports ADD CONSTRAINT reports_certname_fkey
     FOREIGN KEY (certname)
     REFERENCES certnames(certname) ON DELETE CASCADE"

   "ALTER TABLE certnames ADD CONSTRAINT certnames_reports_id_fkey
      FOREIGN KEY (latest_report_id)
      REFERENCES reports(id) ON DELETE SET NULL"))

(defn add-certname-id-to-resource-events
  []
  (jdbc/do-commands
   (sql/create-table-ddl
    :resource_events_transform
    [["report_id" "bigint NOT NULL"]
     ["certname_id" "bigint NOT NULL"]
     ["status" "varchar(40) NOT NULL"]
     ["timestamp" "timestamp with time zone NOT NULL"]
     ["resource_type" "text NOT NULL"]
     ["resource_title" "text NOT NULL"]
     ["property" "varchar (40)"]
     ["new_value" "text"]
     ["old_value" "text"]
     ["message" "text"]
     ["file" "varchar(1024) DEFAULT NULL"]
     ["line" "integer"]
     ["containment_path" (sutils/sql-array-type-string "TEXT")]
     ["containing_class" "varchar(255)"]])

   "INSERT INTO resource_events_transform (
       report_id, certname_id, status, timestamp, resource_type, resource_title,
       property, new_value, old_value, message, file, line, containment_path,
       containing_class)
       SELECT reports.id as report_id,certnames.id as certname_id, status,
       timestamp, resource_type, resource_title, property, new_value, old_value,
       message, file, line, containment_path, containing_class
       FROM resource_events as re
       inner join reports on re.report_id = reports.id
       inner join certnames on reports.certname=certnames.certname"

   "DROP TABLE resource_events"
   "ALTER TABLE resource_events_transform RENAME to resource_events"
   "CREATE INDEX resource_events_resource_timestamp ON
     resource_events(resource_type, resource_title, timestamp)"

   "ALTER TABLE resource_events ADD CONSTRAINT resource_events_unique
     UNIQUE (report_id, resource_type, resource_title, property)"
   "CREATE INDEX resource_events_containing_class_idx
     ON resource_events(containing_class)"
   "CREATE INDEX resource_events_property_idx ON resource_events(property)"
   "CREATE INDEX resource_events_reports_id_idx ON resource_events(report_id)"
   "CREATE INDEX resource_events_resource_type_idx
     ON resource_events(resource_type)"
   "CREATE INDEX resource_events_resource_title_idx
     ON resource_events(resource_title)"
   "CREATE INDEX resource_events_status_idx ON resource_events(status)"
   "CREATE INDEX resource_events_timestamp_idx ON resource_events(timestamp)"
   "ALTER TABLE resource_events ADD CONSTRAINT resource_events_report_id_fkey
     FOREIGN KEY (report_id) REFERENCES reports(id) ON DELETE CASCADE"))

(defn add-catalog-uuid-to-reports-and-catalogs
  []
  (jdbc/do-commands
   "ALTER TABLE reports ADD COLUMN cached_catalog_status TEXT"
   "ALTER TABLE reports ADD COLUMN code_id TEXT"
   "UPDATE catalogs SET catalog_uuid=catalogs.transaction_uuid WHERE hash is NULL"
   "UPDATE reports SET catalog_uuid=reports.transaction_uuid WHERE hash is NULL"))

(defn index-certnames-latest-report-id
  []
  (jdbc/do-commands
    "CREATE INDEX idx_certnames_latest_report_id on certnames(latest_report_id)"))

(defn index-certnames-unique-latest-report-id
  []
  (jdbc/do-commands
    "DROP INDEX IF EXISTS idx_certnames_latest_report_id"
    "CREATE UNIQUE INDEX idx_certnames_latest_report_id on certnames(latest_report_id)"))

(defn add-producer-to-reports-catalogs-and-factsets
  []
  (jdbc/do-commands
    (sql/create-table-ddl
      :producers
      [["id" "bigint PRIMARY KEY"]
       ["name" "text NOT NULL UNIQUE"]])
    "CREATE SEQUENCE producers_id_seq CYCLE"
    "ALTER TABLE producers ALTER COLUMN id SET DEFAULT nextval('producers_id_seq')"
    "ALTER TABLE reports ADD COLUMN producer_id bigint"
    "ALTER TABLE factsets ADD COLUMN producer_id bigint"
    "ALTER TABLE catalogs ADD COLUMN producer_id bigint"
    "ALTER TABLE reports
        ADD CONSTRAINT reports_prod_fkey FOREIGN KEY (producer_id) REFERENCES producers(id)"
    "ALTER TABLE factsets
        ADD CONSTRAINT factsets_prod_fk FOREIGN KEY (producer_id) REFERENCES producers(id)"
    "ALTER TABLE catalogs
        ADD CONSTRAINT catalogs_prod_fkey FOREIGN KEY (producer_id) REFERENCES producers(id)"
    "CREATE INDEX idx_reports_prod ON reports(producer_id)"
    "CREATE INDEX idx_factsets_prod ON factsets(producer_id)"
    "CREATE INDEX idx_catalogs_prod ON catalogs(producer_id)"))

(defn drop-certnames-latest-id-index
  []
  (jdbc/do-commands
    "DROP INDEX idx_certnames_latest_report_id"))

(defn add-noop-pending-to-reports
  []
  (jdbc/do-commands
    "ALTER TABLE reports ADD COLUMN noop_pending boolean"
    "CREATE INDEX idx_reports_noop_pending on reports using btree (noop_pending) where (noop_pending = true)"))

(defn add-corrective-change-columns
  []
  (jdbc/do-commands
    "alter table reports add column corrective_change boolean"
    "alter table resource_events add column corrective_change boolean"))

(defn remove-historical-catalogs
  []
  (jdbc/do-commands
    "alter table catalogs drop column edges"
    "alter table catalogs drop column resources"
    "delete from catalogs where id not in (select catalog_id from latest_catalogs)"
    "drop table latest_catalogs"))

(defn migrate-through-app
  [table1 table2 column-list munge-fn]
  (let [columns (string/join "," column-list)]
    (jdbc/call-with-array-converted-query-rows
     [(format "select %s from %s" columns (name table1))]
     #(->> %
           (map munge-fn)
           (jdbc/insert-multi! (name table2))))))

(defn resource-params-cache-parameters-to-jsonb
  []
  (jdbc/do-commands
    (sql/create-table-ddl :resource_params_cache_transform
                          [["resource" "bytea NOT NULL"]
                           ["parameters" "jsonb"]]))

  (migrate-through-app
    :resource_params_cache
    :resource_params_cache_transform
    ["encode(resource::bytea, 'hex') as resource" "parameters"]
    #(-> %
         (update :parameters (comp sutils/munge-jsonb-for-storage json/parse-string))
         (update :resource sutils/munge-hash-for-storage)))

  (jdbc/do-commands
    "alter table catalog_resources drop constraint catalog_resources_resource_fkey"
    "alter table resource_params drop constraint resource_params_resource_fkey"
    "drop table resource_params_cache"

    "alter table resource_params_cache_transform rename to resource_params_cache"

    "alter table resource_params_cache add constraint resource_params_cache_pkey
     primary key (resource)"
    "alter table catalog_resources add constraint catalog_resources_resource_fkey
     foreign key (resource) references resource_params_cache(resource) on delete cascade"
    "alter table resource_params add constraint resource_params_resource_fkey
     foreign key (resource) references resource_params_cache(resource) on delete cascade"
    "create index rpc_hash_expr_idx on resource_params_cache(encode(resource, 'hex'))")   )

(defn fact-values-value-to-jsonb
  []
  (jdbc/do-commands
    (sql/create-table-ddl :fact_values_transform
                          [["id" "bigint NOT NULL PRIMARY KEY DEFAULT nextval('fact_values_id_seq')"]
                           ["value_hash" "bytea NOT NULL UNIQUE"]
                           ["value_type_id" "bigint NOT NULL"]
                           ["value_integer" "bigint"]
                           ["value_float" "double precision"]
                           ["value_string" "text"]
                           ["value_boolean" "boolean"]
                           ["value" "jsonb"]]))

  (migrate-through-app
    :fact_values
    :fact_values_transform
    ["id" "encode(value_hash::bytea, 'hex') as value_hash" "value_type_id"
     "value_integer" "value_float" "value_string" "value_boolean" "value"]
    #(-> %
         (update :value (comp sutils/munge-jsonb-for-storage json/parse-string))
         (update :value_hash sutils/munge-hash-for-storage)))

  (jdbc/do-commands
    "alter table facts drop constraint fact_value_id_fk"

    "drop table fact_values"
    "alter table fact_values_transform rename to fact_values"

    "alter table fact_values rename constraint fact_values_transform_value_hash_key
     to fact_values_value_hash_key"

    "alter table fact_values rename constraint fact_values_transform_pkey
     to fact_values_pkey"

    "alter table facts add constraint fact_value_id_fk foreign key
     (fact_value_id) references fact_values(id) on update restrict on delete restrict"
    "create index fact_values_value_float_idx on fact_values(value_float)"
    "create index fact_values_value_integer_idx on fact_values(value_integer)"))

(defn add-corrective-change-index
  []
  (jdbc/do-commands
    "CREATE INDEX resource_events_status_for_corrective_change_idx ON resource_events (status) WHERE corrective_change"))

(defn drop-resource-events-resource-type-idx
  []
  (jdbc/do-commands
    "DROP INDEX IF EXISTS resource_events_resource_type_idx"))

(defn merge-fact-values-into-facts
  []
  (jdbc/do-commands
   ["create table facts_transform"
    "  (factset_id bigint not null,"
    "   fact_path_id bigint not null,"
    "   value_integer bigint,"
    "   value_float double precision,"
    "   value_type_id bigint not null,"
    "   value_string text,"
    "   value jsonb,"
    "   large_value_hash bytea,"
    "   value_boolean boolean)"]

   ["insert into facts_transform"
    "  (factset_id,"
    "   fact_path_id,"
    "   value_integer,"
    "   value_float,"
    "   value_type_id,"
    "   value_string,"
    "   value,"
    "   large_value_hash,"
    "   value_boolean)"
    "  select factset_id, fact_path_id,"
    "         value_integer, value_float, value_type_id, value_string, value,"
    "         case when pg_column_size(value) >= 50"
    "              then value_hash"
    "         end,"
    "         value_boolean"
    "    from facts inner join fact_values on fact_value_id = fact_values.id"]

   "drop index facts_fact_value_id_idx"
   "drop table facts"
   "drop table fact_values"
   "drop sequence fact_values_id_seq"

    "alter table facts_transform rename to facts"

    "create index facts_factset_id_idx on facts using btree (factset_id)"
    "create index facts_fact_path_id_idx on facts using btree (fact_path_id)"
    "create index facts_value_integer_idx on facts(value_integer)"
    "create index facts_value_float_idx on facts(value_float)"

    ["alter table facts add constraint facts_value_type_id_fk"
     "  foreign key (value_type_id) references value_types (id) match simple"
     "    on update restrict on delete restrict"]))

(defn add-package-tables []
  (jdbc/do-commands
   ["create table packages "
    "  (id bigint PRIMARY KEY, "
    "   hash bytea, "
    "   name text not null, "
    "   provider text not null, "
    "   version text not null)"]

   "ALTER TABLE certnames ADD COLUMN package_hash bytea"

   "CREATE SEQUENCE package_id_seq CYCLE"
   "ALTER TABLE packages ALTER COLUMN id SET DEFAULT nextval('package_id_seq')"

   ["ALTER TABLE ONLY packages "
    "ADD CONSTRAINT package_hash_key UNIQUE (hash)"]

   ["create table certname_packages"
    "  (certname_id bigint not null,"
    "   package_id bigint not null,"
    "   PRIMARY KEY (certname_id, package_id),"
    "   FOREIGN KEY (certname_id) REFERENCES certnames(id),"
    "   FOREIGN KEY (package_id) REFERENCES packages(id))"]

   "create index certname_package_reverse_idx on certname_packages using btree (package_id, certname_id)"
   "create index packages_name_idx on packages using btree (name)"))

(defn add-gin-index-on-resource-params-cache []
  (jdbc/do-commands
    "create index resource_params_cache_parameters_idx on resource_params_cache using gin (parameters)"))

(defn improve-facts-factset-id-index []
  (jdbc/do-commands
    "DROP INDEX IF EXISTS facts_factset_id_idx"
    "DROP INDEX IF EXISTS facts_factset_id_fact_path_id_idx"
    "CREATE INDEX facts_factset_id_fact_path_id_idx ON facts(factset_id, fact_path_id)"))

(defn fix-missing-edges-fk-constraint []
  (when-not (sutils/constraint-exists? "certnames" "edges_certname_fkey")
    (log/info (trs "Cleaning up orphaned edges"))

    (jdbc/do-commands
     (str "SELECT e.*"
          "  INTO edges_transform"
          "  FROM edges e"
          "  INNER JOIN certnames c ON e.certname = c.certname")
     (str "ALTER TABLE edges_transform"
          "  ALTER COLUMN certname SET NOT NULL")
     (str "ALTER TABLE edges_transform"
          "  ALTER COLUMN source SET NOT NULL")
     (str "ALTER TABLE edges_transform"
          "  ALTER COLUMN target SET NOT NULL")
     (str "ALTER TABLE edges_transform"
          "  ALTER COLUMN type SET NOT NULL")
     (str "DROP TABLE edges")
     (str "ALTER TABLE edges_transform RENAME TO edges")
     (str "ALTER TABLE ONLY edges ADD CONSTRAINT edges_certname_fkey"
          "  FOREIGN KEY (certname)"
          "  REFERENCES certnames(certname)"
          "  ON DELETE CASCADE")
     (str "ALTER TABLE ONLY edges"
          "  ADD CONSTRAINT edges_certname_source_target_type_unique_key"
          "  UNIQUE (certname, source, target, type)"))))

(defn add-latest-report-timestamp-to-certnames []
  (jdbc/do-commands
    "DROP INDEX IF EXISTS idx_certnames_latest_report_timestamp"
    "ALTER TABLE certnames DROP COLUMN IF EXISTS latest_report_timestamp"
    "ALTER TABLE certnames ADD COLUMN latest_report_timestamp timestamp with time zone"
    "CREATE INDEX idx_certnames_latest_report_timestamp ON certnames(latest_report_timestamp)"))

(defn reports-partial-indices
  []
  (jdbc/do-commands
   "create index reports_noop_idx on reports(noop) where noop = true"
   "create index reports_cached_catalog_status_on_fail on reports(cached_catalog_status) where cached_catalog_status = 'on_failure'"))

(defn add-job-id []
  (jdbc/do-commands
   "alter table reports add column job_id text default null"
   "alter table catalogs add column job_id text default null"
   "create index reports_job_id_idx on reports(job_id) where job_id is not null"
   "create index catalogs_job_id_idx on catalogs(job_id) where job_id is not null"))

(defn maybe-parse-json [s]
  (some-> s json/parse))

(defn rededuplicate-facts []
  (log/info (trs "[1/8] Cleaning up unreferenced facts..."))
  (jdbc/do-commands
   "DELETE FROM facts WHERE factset_id NOT IN (SELECT id FROM factsets)"
   "DELETE FROM facts WHERE fact_path_id NOT IN (SELECT id FROM fact_paths)")

  (log/info (trs "[2/8] Creating new fact storage tables..."))
  (jdbc/do-commands
   "CREATE SEQUENCE fact_values_id_seq;"

   ;; will add not-null constraint on value_hash below; we don't have all the
   ;; values for this yet
   "CREATE TABLE fact_values (
      id bigint DEFAULT nextval('fact_values_id_seq'::regclass) NOT NULL,
      value_hash bytea,
      value_type_id bigint NOT NULL,
      value_integer bigint,
      value_float double precision,
      value_string text,
      value_boolean boolean,
      value jsonb
    );"

   ;; Do this early to help with the value_hash update queries below
   "ALTER TABLE fact_values ADD CONSTRAINT fact_values_pkey PRIMARY KEY (id);"

   "CREATE TABLE facts_transform (
       factset_id bigint NOT NULL,
       fact_path_id bigint NOT NULL,
       fact_value_id bigint NOT NULL
    );")

  (log/info (trs "[3/8] Copying unique fact values into fact_values"))
  (jdbc/do-commands
   "INSERT INTO fact_values (value, value_integer, value_float, value_string, value_boolean, value_type_id)
       SELECT distinct value, value_integer, value_float, value_string, value_boolean, value_type_id FROM facts")


  ;; Handle null fv.value separately; allowing them here leads to an intractable
  ;; query plan
  (log/info (trs "[4/8] Reconstructing facts to refer to fact_values..."))
  (jdbc/do-commands
   "INSERT INTO facts_transform (factset_id, fact_path_id, fact_value_id)
       SELECT f.factset_id, f.fact_path_id, fv.id
         FROM facts f
        INNER JOIN fact_values fv
                ON fv.value_type_id = f.value_type_id
               AND fv.value = f.value
               AND fv.value_integer IS NOT DISTINCT FROM f.value_integer
               AND fv.value_float   IS NOT DISTINCT FROM f.value_float
               AND fv.value_string  IS NOT DISTINCT FROM f.value_string
               AND fv.value_boolean IS NOT DISTINCT FROM f.value_boolean
        WHERE f.value IS NOT NULL AND fv.value IS NOT NULL"

   "INSERT INTO facts_transform (factset_id, fact_path_id, fact_value_id)
       SELECT f.factset_id, f.fact_path_id, fv.id
         FROM facts f
        INNER JOIN fact_values fv
                ON fv.value_type_id = f.value_type_id
               AND fv.value IS NOT DISTINCT FROM f.value
        WHERE f.value IS NULL AND fv.value IS NULL")

  (log/info (trs "[5/8] Cleaning up duplicate null values..."))
  ;; only do this if the DB has some null values
  (when (pos? (-> (jdbc/query-to-vec "select count(*) from fact_values
                                      where value_type_id in (4,5)
                                      and (value = 'null' or value is null)")
                  first
                  :count))
    (let [existing-id (some-> (jdbc/query-to-vec
                               "select id from fact_values
                                where value_type_id=4 and value is null")
                              first
                              :id)
          real-null-value-id (or existing-id
                                 (-> (jdbc/query-to-vec
                                      "insert into fact_values (value_type_id, value) values (4, null) returning id")
                                     first
                                     :id))
          bad-null-value-ids (->> (jdbc/query-to-vec "select id from fact_values
                                                      where (value_type_id = 5 and value = 'null')
                                                         or (value_type_id = 5 and value is null)
                                                         or (value_type_id = 4 and value = 'null')")
                                 (map :id))]
     (doseq [id bad-null-value-ids]
       (jdbc/do-prepared "update facts_transform set fact_value_id = (?) where fact_value_id = (?)"
                         [real-null-value-id id])
       (jdbc/do-prepared "delete from fact_values where id = (?)"
                         [id]))))

  (log/info (trs "[6/8] Computing fact value hashes..."))
  (jdbc/call-with-query-rows
   ["select id, value::text from fact_values"]
   (fn [rows]
     (doseq [batch (partition-all 500 rows)]
       (let [ids (map :id batch)
             hashes (map #(-> (:value %)
                              maybe-parse-json
                              hash/generic-identity-hash
                              sutils/munge-hash-for-storage)
                         batch)]
         (jdbc/do-prepared
          "update fact_values set value_hash = in_data.hash
            from (select unnest(?) as id, unnest(?) as hash) in_data
            where fact_values.id = in_data.id"
          [(sutils/array-to-param "bigint" Long ids)
           (sutils/array-to-param "bytea" PGobject hashes)])))))

  (log/info (trs "[7/8] Indexing fact_values table..."))
  (jdbc/do-commands
   "DROP TABLE facts"
   "ALTER TABLE facts_transform rename to facts"

   "ALTER TABLE fact_values alter column value_hash set not null"
   "ALTER TABLE fact_values ADD CONSTRAINT fact_values_value_hash_key UNIQUE (value_hash);"
   "CREATE INDEX fact_values_value_float_idx ON fact_values USING btree (value_float);"
   "CREATE INDEX fact_values_value_integer_idx ON fact_values USING btree (value_integer);")

  (log/info (trs "[8/8] Indexing facts table..."))
  (jdbc/do-commands
   "ALTER TABLE facts ADD CONSTRAINT facts_factset_id_fact_path_id_fact_key UNIQUE (factset_id, fact_path_id);"
   "CREATE INDEX facts_fact_path_id_idx ON facts USING btree (fact_path_id);"
   "CREATE INDEX facts_fact_value_id_idx ON facts USING btree (fact_value_id);"

   "ALTER TABLE facts ADD CONSTRAINT fact_path_id_fk
      FOREIGN KEY (fact_path_id)
      REFERENCES fact_paths(id);"

   "ALTER TABLE facts ADD CONSTRAINT fact_value_id_fk
      FOREIGN KEY (fact_value_id)
      REFERENCES fact_values(id)
      ON UPDATE RESTRICT
      ON DELETE RESTRICT;"

   "ALTER TABLE facts ADD CONSTRAINT factset_id_fk FOREIGN KEY (factset_id) REFERENCES factsets(id) ON UPDATE CASCADE ON DELETE CASCADE;")

  {::vacuum-analyze #{"facts" "fact_values" "fact_paths"}})

(defn varchar-columns-to-text []
  (jdbc/do-commands
    "alter table reports
     alter column puppet_version type text"

    "alter table reports
     alter column configuration_version type text"

    "alter table resource_events
     alter column status type text"

    "alter table resource_events
     alter column property type text"

    "alter table resource_events
     alter column containing_class type text"

    "alter table resource_events
     alter column file type text"))

(defn jsonb-facts []
  (jdbc/do-commands
   "alter table factsets add column paths_hash bytea"  ;; Can be null atm
   "alter table factsets add column stable jsonb"
   "alter table factsets add column stable_hash bytea"
   "alter table factsets add column volatile jsonb"
   "create index idx_factsets_jsonb_merged on factsets using gin((stable||volatile) jsonb_path_ops)"

   "update factsets fs
    set stable = (select json_object_agg(name, value)
                 from (
                 select f.factset_id, fp.name, fv.value from facts f
                 inner join fact_values fv on fv.id = f.fact_value_id
                 inner join fact_paths fp on fp.id = f.fact_path_id
                 inner join value_types vt on vt.id = fv.value_type_id
                 where fp.depth = 0
                 ) s where fs.id = s.factset_id),
    volatile = jsonb('{}')"

   "drop table facts"
   "drop table fact_values"
   "alter table fact_paths drop constraint fact_paths_path_key"

   ;; TODO consider migrating fact paths - maybe not worth it. This table will
   ;; be mostly repopulated on reception of first factset, and fully
   ;; repopulated by the time runinterval has elasped. It also only matters to
   ;; the fact-paths endpoint now.
   "truncate table fact_paths"

   "alter table fact_paths add column path_array text[] not null"
   "alter table fact_paths add column value_type_id int not null"
   "alter table fact_paths add constraint fact_paths_path_type_unique unique(path, value_type_id)")

  {::vacuum-analyze #{"factsets"}})

(defn support-fact-expiration-configuration []
  ;; Note that a missing row implies "true", i.e. expiration should
  ;; behave as it always had, and as it does for agent managed nodes.
  (jdbc/do-commands
   ["create table certname_fact_expiration"
    "  (certid bigint not null primary key,"
    "   expire bool not null,"
    "   updated timestamp with time zone not null,"
    "   constraint certname_fact_expiration_certid_fkey"
    "     foreign key (certid) references certnames(id) on delete cascade,"
    "   constraint certname_fact_expiration_expire_updated_vals_match"
    "     check ((expire is not null and updated is not null)"
    "             or (expire is null and updated is null)))"]))

(defn add-support-for-catalog-inputs []
  (jdbc/do-commands
   "ALTER TABLE certnames ADD COLUMN catalog_inputs_timestamp TIMESTAMP WITH TIME ZONE"
   "ALTER TABLE certnames ADD COLUMN catalog_inputs_uuid uuid")

  (jdbc/do-commands
   ["CREATE TABLE catalog_inputs"
    "  (certname_id BIGINT NOT NULL,"
    "   type TEXT NOT NULL,"
    "   name TEXT NOT NULL,"
    "   CONSTRAINT catalog_inputs_certname_id_fkey"
    "     FOREIGN KEY (certname_id) REFERENCES certnames(id) ON DELETE CASCADE)"])

  ;; TODO: figure out what additional indexes we want in the catalog inputs table
  (jdbc/do-commands
   "CREATE INDEX catalog_inputs_certname_id_index ON catalog_inputs (certname_id)"))


(defn migrate-md5-to-sha1-hashes []
  ;; Existing puppetdb installations will have a dual_md5 function
  ;; and a md5_agg aggregate function. We are replacing them with
  ;; SHA-1 based versions. A brand new puppetdb installation will
  ;; only have the SHA-1 versions, because the earlier migrations
  ;; were changed.

  (jdbc/do-commands
   ;; handle the case where this is a brand new installation of puppetdb
   "DROP AGGREGATE IF EXISTS sha1_agg(BYTEA)"
   "DROP FUNCTION IF EXISTS dual_sha1(BYTEA, BYTEA)"

   ;; both new and existing installations will need these created
   "CREATE FUNCTION dual_sha1(BYTEA, BYTEA) RETURNS bytea AS $$
      BEGIN
        RETURN digest($1 || $2, 'sha1');
      END;
    $$ LANGUAGE plpgsql"
   "CREATE AGGREGATE sha1_agg (BYTEA)
    (
      sfunc = dual_sha1,
      stype = bytea,
      initcond = '\\x00'
    )"

   ;; existing puppetdb installations will have these functions, which
   ;; are now not used
   "DROP AGGREGATE IF EXISTS md5_agg(BYTEA)"
   "DROP FUNCTION IF EXISTS dual_md5(BYTEA, BYTEA)"))

(defn autovacuum-vacuum-scale-factor-factsets-catalogs-certnames []
  (jdbc/do-commands
   "ALTER TABLE factsets  SET ( autovacuum_vacuum_scale_factor=0.80 )"
   "ALTER TABLE catalogs  SET ( autovacuum_vacuum_scale_factor=0.75 )"
   "ALTER TABLE certnames SET ( autovacuum_vacuum_scale_factor=0.75 )"))

;; for testing via with-redefs
;; used to account for the possibility of the name column being added in the
;; original version of migration 69 before a user has applied migration 73
(defn migration-69-stub [])

(defn resource-events-partitioning
  ([]
   (resource-events-partitioning 500))
  ([batch-size]
   (jdbc/do-commands
     "ALTER TABLE resource_events RENAME TO resource_events_premigrate"

     "CREATE TABLE resource_events (
        event_hash bytea NOT NULL PRIMARY KEY,
        report_id bigint NOT NULL,
        certname_id bigint NOT NULL,
        status text NOT NULL,
        \"timestamp\" timestamp with time zone NOT NULL,
        resource_type text NOT NULL,
        resource_title text NOT NULL,
        property text,
        new_value text,
        old_value text,
        message text,
        file text DEFAULT NULL::character varying,
        line integer,
        name text,
        containment_path text[],
        containing_class text,
        corrective_change boolean)"

     "CREATE OR REPLACE FUNCTION resource_events_insert_trigger()
     RETURNS TRIGGER AS $$
     DECLARE
       tablename varchar;
     BEGIN
       SELECT FORMAT('resource_events_%sZ',
                     TO_CHAR(NEW.\"timestamp\" AT TIME ZONE 'UTC', 'YYYYMMDD')) INTO tablename;

       EXECUTE 'INSERT INTO ' || tablename || ' SELECT ($1).*'
       USING NEW;

       RETURN NULL;
     END;
     $$
     LANGUAGE plpgsql;"

     "CREATE TRIGGER insert_resource_events_trigger
     BEFORE INSERT ON resource_events
     FOR EACH ROW EXECUTE PROCEDURE resource_events_insert_trigger();"

     "CREATE OR REPLACE FUNCTION find_resource_events_unique_dates()
     RETURNS TABLE (rowdate TIMESTAMP WITH TIME ZONE)
     AS $$
     DECLARE
     BEGIN
       EXECUTE 'SET local timezone to ''UTC''';
       RETURN QUERY SELECT DISTINCT date_trunc('day', \"timestamp\") AS rowdate FROM resource_events_premigrate;
     END;
     $$ language plpgsql;")

  ;; create range of partitioned tables

  (let [now (ZonedDateTime/now)
        days (range -4 4)]
    (doseq [day-offset days]
      (partitioning/create-resource-events-partition (.plusDays now day-offset))))

  ;; null values are not considered equal in postgresql indexes,
  ;; therefore the existing unique constraint did not function
  ;; as intended. this will replace the unique constraint with
  ;; a primary key that is a hash of the four columns used to
  ;; consider uniqueness.

  ;; since the unique constraint could allow duplicates to exist
  ;; in the table, we have to keep a running set of the hashes
  ;; we've encountered during the migration to avoid inserting
  ;; duplicates into the new table.

   ;; pre-create partitions
   (log/info (trs "Creating partitions based on unique days in resource_events"))
   ;; PDB-4641 - PostgreSQL returns dates in the client's timezone. What we need
   ;; to do here is force the connection into UTC. We want the date of the event,
   ;; in UTC, so that we can create the partition for it. To do this, we have
   ;; the find_resource_events_unique_dates plpgsql function above. For the duration
   ;; of this migration transaction, dates will be displayed in UTC.
   ;; If the timezone is in the local timezone (say, EST, or CEST), you get the date
   ;; in that timezone with the time cut off. So, 2020-01-30T05:00:00Z, which truncates
   ;; to 2020-01-30 using the pgsql date functions. In reality, this is actually
   ;; 2020-01-31 in UTC, which is the date we need for creating the partition successfully.
   (let [current-timezone (:current_setting (first (jdbc/query-to-vec "SELECT current_setting('TIMEZONE')")))]
     (jdbc/call-with-query-rows
       ["select rowdate from find_resource_events_unique_dates()"]
       (fn [rows]
         (doseq [row rows]
           (partitioning/create-resource-events-partition (-> (:rowdate row)
                                                              (.toInstant))))))
     (jdbc/do-commands
       ;; restore the transaction's timezone setting after creating the partitions
       (str "SET local timezone to '" current-timezone "'")))

  (let [event-count (-> "select count(*) from resource_events_premigrate"
                        jdbc/query-to-vec first :count)
        last-logged (atom (.getTime (java.util.Date.)))
        events-migrated (atom 0)
        ;; The name column was added in migration 69 before being replaced
        ;; by this migration. If a user has already applied the old version
        ;; of migration 69 account for the existing data in the name column.
        name-column? (->
                      "select exists (select 1
                                       from information_schema.columns
                                       where table_schema='public'
                                       and table_name='resource_events_premigrate'
                                       and column_name='name');"
                      jdbc/query-to-vec
                      first
                      :exists)]
    (jdbc/call-with-query-rows
     [(format
       "select * from (
                      select
                      report_id,
                      certname_id,
                      status,
                      timestamp,
                      resource_type,
                      resource_title,
                      property,
                      new_value,
                      old_value,
                      message,
                      file,
                      line,
                      containment_path,
                      containing_class,
                      corrective_change,
                      %s
                      row_number() over ( partition by
                                            report_id, resource_type, resource_title, property, timestamp,
                                            status, old_value, new_value, message, file, line
                                          order by timestamp asc )
                    from resource_events_premigrate
                  ) as sub
                  where row_number = 1"
       (if name-column? "name," ""))]
     (fn [rows]
      (let [old-cols [:report_id :certname_id :status :timestamp :resource_type
                      :resource_title :property :new_value :old_value :message
                      :file :line :containment_path :containing_class
                      :corrective_change]
            old-cols (if name-column?
                       (conj old-cols :name)
                       old-cols)
            new-cols (into [:event_hash] old-cols)
            update-row (apply juxt (comp sutils/munge-hash-for-storage
                                         hash/resource-event-identity-pkey)
                              old-cols)
            insert->hash (fn [batch]
                           (swap! events-migrated + (count batch))
                           (let [batch (map update-row batch)]
                             (when (seq batch)
                               (doseq [g (group-by (fn [o] (-> (get o 4)
                                                               (partitioning/to-zoned-date-time)
                                                               (partitioning/date-suffix))) batch)]
                                 (jdbc/insert-multi! (str "resource_events_" (first g))
                                                     new-cols
                                                     (last g))))
                             (let [now (.getTime (java.util.Date.))]
                               (when (> (- now @last-logged) 60000)
                                 (maplog :info
                                         {:migration 73 :at @events-migrated :of event-count}
                                         #(trs "Migrated {0} of {1} events" (:at %) (:of %)))
                                 (reset! last-logged now)))))]
        (dorun (map insert->hash (partition batch-size batch-size [] rows)))))))

  (jdbc/do-commands
   ;; Indexes are created on the individual partitions, not on the base table
   "DROP TABLE resource_events_premigrate"
   "DROP FUNCTION find_resource_events_unique_dates()")))

(defn reports-partitioning
  ([]
   (reports-partitioning 500))
  ([batch-size]

   (jdbc/do-commands
     ;; detach the sequence so it isn't modified during the migration
     "ALTER SEQUENCE reports_id_seq OWNED BY NONE"

     "DROP INDEX idx_reports_noop_pending"
     "DROP INDEX idx_reports_prod"
     "DROP INDEX idx_reports_producer_timestamp"
     "DROP INDEX idx_reports_producer_timestamp_by_hour_certname"
     "DROP INDEX reports_cached_catalog_status_on_fail"
     "DROP INDEX reports_catalog_uuid_idx"
     "DROP INDEX reports_certname_idx"
     "DROP INDEX reports_end_time_idx"
     "DROP INDEX reports_environment_id_idx"
     "DROP INDEX reports_hash_expr_idx"
     "DROP INDEX reports_job_id_idx"
     "DROP INDEX reports_noop_idx"
     "DROP INDEX reports_status_id_idx"
     "DROP INDEX reports_tx_uuid_expr_idx"
     "ALTER TABLE certnames DROP CONSTRAINT certnames_reports_id_fkey"

     "ALTER TABLE reports DROP CONSTRAINT reports_pkey"

     "ALTER TABLE reports RENAME TO reports_premigrate"

     "CREATE TABLE reports (
        id bigint NOT NULL,
        hash bytea NOT NULL,
        transaction_uuid uuid,
        certname text NOT NULL,
        puppet_version text NOT NULL,
        report_format smallint NOT NULL,
        configuration_version text NOT NULL,
        start_time timestamp with time zone NOT NULL,
        end_time timestamp with time zone NOT NULL,
        receive_time timestamp with time zone NOT NULL,
        noop boolean,
        environment_id bigint,
        status_id bigint,
        metrics_json json,
        logs_json json,
        producer_timestamp timestamp with time zone NOT NULL,
        metrics jsonb,
        logs jsonb,
        resources jsonb,
        catalog_uuid uuid,
        cached_catalog_status text,
        code_id text,
        producer_id bigint,
        noop_pending boolean,
        corrective_change boolean,
        job_id text)"

     "CREATE OR REPLACE FUNCTION find_reports_unique_dates()
     RETURNS TABLE (rowdate TIMESTAMP WITH TIME ZONE)
     AS $$
     DECLARE
     BEGIN
       EXECUTE 'SET local timezone to ''UTC''';
       RETURN QUERY SELECT DISTINCT date_trunc('day', producer_timestamp) AS rowdate FROM reports_premigrate;
     END;
     $$ language plpgsql;")

   ;; note: the reports table does *not* have an insert trigger because reports relies on the RETURNING *
   ;; part of the INSERT INTO statement.

   ;; create range of partitioned tables

   (let [now (ZonedDateTime/now)
         days (range -4 4)]
     (doseq [day-offset days]
       (partitioning/create-reports-partition (.plusDays now day-offset))))

   ;; pre-create partitions
   (log/info (trs "Creating partitions based on unique days in reports"))
   (let [current-timezone (:current_setting (first (jdbc/query-to-vec "SELECT current_setting('TIMEZONE')")))]
     (jdbc/call-with-query-rows
       ["select rowdate from find_reports_unique_dates()"]
       (fn [rows]
         (doseq [row rows]
           (partitioning/create-reports-partition (-> (:rowdate row)
                                                      (.toInstant))))))
     (jdbc/do-commands
       ;; restore the transaction's timezone setting after creating the partitions
       (str "SET local timezone to '" current-timezone "'")))

   (let [event-count (-> "select count(*) from reports_premigrate"
                         jdbc/query-to-vec first :count)
         last-logged (atom (.getTime (java.util.Date.)))
         reports-migrated (atom 0)]
     (jdbc/call-with-query-rows
       ["select * from (
           select
             id, transaction_uuid, certname, puppet_version, report_format, configuration_version, start_time, end_time,
             receive_time, noop, environment_id, status_id, metrics_json, logs_json, producer_timestamp, metrics, logs,
             resources, catalog_uuid, cached_catalog_status, code_id, producer_id, noop_pending, corrective_change,
             job_id,
             row_number() over ( partition by
                                   certname, puppet_version, report_format, configuration_version, start_time, end_time,
                                   receive_time, transaction_uuid
                                 order by receive_time asc )
           from reports_premigrate) as sub
         where row_number = 1"]
       (fn [rows]
         (let [old-cols [:id :transaction_uuid :certname :puppet_version :report_format
                         :configuration_version :start_time :end_time :receive_time :noop
                         :environment_id :status_id :metrics_json :logs_json :producer_timestamp
                         :metrics :logs :resources :catalog_uuid :cached_catalog_status :code_id
                         :producer_id :noop_pending :corrective_change :job_id]
               new-cols (into [:hash] old-cols)
               update-row (apply juxt (comp sutils/munge-hash-for-storage
                                            hash/report-identity-hash)
                                 old-cols)
               insert->hash (fn [batch]
                              (swap! reports-migrated + (count batch))
                              (let [batch (map update-row batch)]
                                (when (seq batch)
                                  (doseq [g (group-by (fn [o] (-> (get o 15) ;; producer_timestamp
                                                                  (partitioning/to-zoned-date-time)
                                                                  (partitioning/date-suffix))) batch)]
                                    (jdbc/insert-multi! (str "reports_" (first g))
                                                        new-cols
                                                        (last g)))) )

                              (let [now (.getTime (java.util.Date.))]
                                (when (> (- now @last-logged) 60000)
                                  (maplog :info
                                          {:migration 74 :at @reports-migrated :of event-count}
                                          #(trs "Migrated {0} of {1} reports" (:at %) (:of %)))
                                  (reset! last-logged now))))]
           (dorun (map insert->hash (partition batch-size batch-size [] rows)))))))

   ;; migrate data

   (jdbc/do-commands
     ;; attach sequence
     "ALTER SEQUENCE reports_id_seq OWNED BY reports.id"

     ;; set default value on new table DEFAULT nextval('reports_id_seq'::regclass)
     "ALTER TABLE reports ALTER COLUMN id SET DEFAULT nextval('reports_id_seq'::regclass)"

     "ALTER TABLE reports ADD CONSTRAINT reports_pkey PRIMARY KEY (id)"
     "CREATE INDEX idx_reports_noop_pending ON reports USING btree (noop_pending) WHERE (noop_pending = true)"
     "CREATE INDEX idx_reports_prod ON reports USING btree (producer_id)"
     "CREATE INDEX idx_reports_producer_timestamp ON reports USING btree (producer_timestamp)"
     ["CREATE INDEX idx_reports_producer_timestamp_by_hour_certname ON reports USING btree "
      "  (date_trunc('hour'::text, timezone('UTC'::text, producer_timestamp)), producer_timestamp, certname)"]
     ["CREATE INDEX reports_cached_catalog_status_on_fail ON reports USING btree"
      "  (cached_catalog_status) WHERE (cached_catalog_status = 'on_failure'::text)"]
     "CREATE INDEX reports_catalog_uuid_idx ON reports USING btree (catalog_uuid)"
     "CREATE INDEX reports_certname_idx ON reports USING btree (certname)"
     "CREATE INDEX reports_end_time_idx ON reports USING btree (end_time)"
     "CREATE INDEX reports_environment_id_idx ON reports USING btree (environment_id)"
     "CREATE UNIQUE INDEX reports_hash_expr_idx ON reports USING btree (encode(hash, 'hex'::text))"
     "CREATE INDEX reports_job_id_idx ON reports USING btree (job_id) WHERE (job_id IS NOT NULL)"
     "CREATE INDEX reports_noop_idx ON reports USING btree (noop) WHERE (noop = true)"
     "CREATE INDEX reports_status_id_idx ON reports USING btree (status_id)"
     "CREATE INDEX reports_tx_uuid_expr_idx ON reports USING btree (((transaction_uuid)::text))"
     ["ALTER TABLE reports"
      "  ADD CONSTRAINT reports_certname_fkey FOREIGN KEY (certname) REFERENCES certnames(certname) ON DELETE CASCADE"]
     ["ALTER TABLE reports"
      "  ADD CONSTRAINT reports_env_fkey FOREIGN KEY (environment_id) REFERENCES environments(id) ON DELETE CASCADE"]
     ["ALTER TABLE reports"
      "  ADD CONSTRAINT reports_prod_fkey FOREIGN KEY (producer_id) REFERENCES producers(id)"]
     ["ALTER TABLE reports"
      "  ADD CONSTRAINT reports_status_fkey FOREIGN KEY (status_id) REFERENCES report_statuses(id) ON DELETE CASCADE"]

     "DROP TABLE reports_premigrate"
     "DROP FUNCTION find_reports_unique_dates()")))

(def migrations
  "The available migrations, as a map from migration version to migration function."
  {28 init-through-2-3-8
   29 version-2yz-to-300-migration
   30 add-expired-to-certnames
   31 coalesce-fact-values
   32 add-producer-timestamp-to-reports
   33 add-certname-id-to-certnames
   34 add-certname-id-to-resource-events
   ;; This dummy migration ensures that even databases that were up to
   ;; date when the "vacuum analyze" code was added to migrate! will
   ;; still analyze their existing databases.
   35 (fn [] true)
   36 rename-environments-name-to-environment
   37 add-jsonb-columns-for-metrics-and-logs
   38 add-code-id-to-catalogs
   39 add-expression-indexes-for-bytea-queries
   40 fix-bytea-expression-indexes-to-use-encode
   41 factset-hash-field-not-nullable
   42 add-support-for-historical-catalogs
   43 add-indexes-for-reports-summary-query
   44 add-catalog-uuid-to-reports-and-catalogs
   45 index-certnames-latest-report-id
   46 drop-certnames-latest-id-index
   47 add-producer-to-reports-catalogs-and-factsets
   48 add-noop-pending-to-reports
   49 add-corrective-change-columns
   50 remove-historical-catalogs
   51 fact-values-value-to-jsonb
   52 resource-params-cache-parameters-to-jsonb
   53 add-corrective-change-index
   54 drop-resource-events-resource-type-idx
   55 index-certnames-unique-latest-report-id
   56 merge-fact-values-into-facts
   57 add-package-tables
   58 add-gin-index-on-resource-params-cache
   59 improve-facts-factset-id-index
   60 fix-missing-edges-fk-constraint
   61 add-latest-report-timestamp-to-certnames
   62 reports-partial-indices
   63 add-job-id
   64 rededuplicate-facts
   65 varchar-columns-to-text
<<<<<<< HEAD
   66 jsonb-facts
   ;; migration 69 replaces migration 67 - we do not need to apply both
   ;; 67 exposed an agent bug where we would get duplicate resource events
   ;; from a failed exec call. The updated migration adds additional columns
   ;; to the hash to avoid these sorts of collisions
   67 (fn [])
   68 support-fact-expiration-configuration
   ;; replaced by reporting-partitioned-tables
   69 migration-69-stub
   70 migrate-md5-to-sha1-hashes
   71 autovacuum-vacuum-scale-factor-factsets-catalogs-certnames
   72 add-support-for-catalog-inputs
   73 resource-events-partitioning
   74 reports-partitioning})
=======
   ; Make sure that if you change the structure of reports
   ; or resource events, you also update the delete-reports
   ; cli command.
   66 jsonb-facts})
>>>>>>> 7dfb61f7

(def desired-schema-version (apply max (keys migrations)))

(defn record-migration!
  "Records a migration by storing its version in the schema_migrations table,
  along with the time at which the migration was performed."
  [version]
  {:pre [(integer? version)]}
  (jdbc/do-prepared
   "INSERT INTO schema_migrations (version, time) VALUES (?, ?)"
   [version (to-timestamp (now))]))

(defn applied-migrations
  "Returns a collection of migrations that have been run against this database
  already, ordered from oldest to latest."
  []
  {:post  [(sorted? %)
           (set? %)
           (apply < 0 %)]}
  (jdbc/with-db-transaction []
    (if-not (->> ["select 1 from pg_catalog.pg_tables where tablename = 'schema_migrations'"]
                 jdbc/query-to-vec
                 seq)
      (sorted-set)
      (->> "SELECT version FROM schema_migrations ORDER BY version"
           query-to-vec
           (map :version)
           (apply sorted-set)))))

(defn pending-migrations
  "Returns a collection of pending migrations, ordered from oldest to latest."
  []
  {:post [(map? %)
          (sorted? %)
          (apply < 0 (keys %))
          (<= (count %) (count migrations))]}
  (let [pending (difference (kitchensink/keyset migrations) (applied-migrations))]
    (into (sorted-map)
          (select-keys migrations pending))))

(defn previous-migrations
  "Returns the list of migration numbers that existed before the
  current known set. These migrations can't be upgraded from, but are
  recognized and shouldn't cause errors if they are present"
  [known-migrations]
  (range 1 (first known-migrations)))

(defn unrecognized-migrations
  "Returns a set of migrations, likely created by a future version of
  PuppetDB"
  [applied-migrations known-migrations]
  (->> known-migrations
       previous-migrations
       (into known-migrations)
       (difference applied-migrations)))

(defn require-valid-schema
  "Returns true if the database is ready for use, otherwise throws."
  []
  (let [applied-migration-versions (applied-migrations)
        latest-applied-migration (last applied-migration-versions)
        known-migrations (apply sorted-set (keys migrations))]

    (when (and latest-applied-migration
               (< latest-applied-migration (first known-migrations)))
      (throw (IllegalStateException.
              (str
               (trs "Found an old and unuspported database migration (migration number {0})." latest-applied-migration)
               " "
               (trs "PuppetDB only supports upgrading from the previous major version to the current major version.")
               " "
               (trs "As an example, users wanting to upgrade from 2.x to 4.x should first upgrade to 3.x.")))))

    (when-let [unexpected (first (unrecognized-migrations applied-migration-versions known-migrations))]
      (throw (IllegalStateException.
              (trs "Your PuppetDB database contains a schema migration numbered {0}, but this version of PuppetDB does not recognize that version."
                   unexpected))))
    true))

(defn analyze-if-exists [tables]
  (let [exists?  (->> "select tablename from pg_catalog.pg_tables"
                      jdbc/query-to-vec
                      (map :tablename)
                      set)
        tables (filter exists? tables)]
    (log/info (trs "Updating table statistics for: {0}" (str/join ", " tables)))
    (apply jdbc/do-commands-outside-txn
           (map #(str "vacuum analyze " %) tables))))

(defn run-migrations
  []
  (require-valid-schema)
  (let [small-tables (set ["value_types" "report_statuses"])
        tables (jdbc/with-db-transaction []
                 (when-let [pending (seq (pending-migrations))]
                   (->> pending
                        (map (fn [[version migration]]
                               (log/info (trs "Applying database migration version {0}"
                                              version))
                               (let [t0 (now)]
                                 (let [result (migration)]
                                   (record-migration! version)
                                   (log/info (trs "Applied database migration version {0} in {1} ms"
                                                  version (in-millis (interval t0 (now)))))
                                   result))))
                        (filter map?)
                        (map ::vacuum-analyze)
                        seq)))]
    (when-not tables
      (log/info (trs "There are no pending migrations")))
    ;; Always analyze these since we had a good long period where
    ;; the post-migration analysis above wasn't actually working,
    ;; and since this shouldn't be expensive.
    (analyze-if-exists (apply set/union small-tables tables))
    (not (empty? tables))))

(defn migrate! []
  "Migrates database to the latest schema version. Does nothing if
  database is already at the latest schema version.  Requires a
  connection pool because some operations may require an indepdendent
  database connection.  Returns true if there were any migrations."
  (try
    (run-migrations)
    (catch java.sql.SQLException e
      (log/error e (trs "Caught SQLException during migration"))
      (loop [ex (.getNextException e)]
        (when ex
          (log/error ex (trs "Unraveled exception"))
          (recur (.getNextException ex))))
      (throw e))))

;; SPECIAL INDEX HANDLING

(defn trgm-indexes!
  "Create trgm indexes if they do not currently exist."
  []
  (when-not (sutils/index-exists? "fact_paths_path_trgm")
    (log/info (trs "Creating additional index `fact_paths_path_trgm`"))
    (jdbc/do-commands
     "CREATE INDEX fact_paths_path_trgm ON fact_paths USING gist (path gist_trgm_ops)"))

  (when-not (sutils/index-exists? "packages_name_trgm")
    (log/info (trs "Creating additional index `packages_name_trgm`"))
    (jdbc/do-commands
     ["create index packages_name_trgm on packages"
      "  using gin (name gin_trgm_ops)"]))

  (when-not (sutils/index-exists? "catalog_resources_file_trgm")
    (log/info (trs "Creating additional index `catalog_resources_file_trgm`"))
    (jdbc/do-commands
      ["create index catalog_resources_file_trgm on catalog_resources"
       " using gin (file gin_trgm_ops) where file is not null"]
      "alter table catalog_resources set (autovacuum_analyze_scale_factor = 0.01)")))

(defn ensure-report-id-index []
  (when-not (sutils/index-exists? "idx_reports_compound_id")
    (log/info "Indexing reports for id queries")

    (jdbc/do-commands
     "create index idx_reports_compound_id on reports
        (producer_timestamp, certname, hash)
        where start_time is not null")

    (jdbc/do-commands-outside-txn
     "vacuum analyze reports")))

(defn indexes!
  "Create missing indexes for applicable database platforms."
  [config]
  (jdbc/with-db-transaction []
    (if (sutils/pg-extension? "pg_trgm")
      (trgm-indexes!)
      (do
        (log/warn (trs "DEPRECATED: The `pg_trgm` extension will be required in PDB 7.0.0"))
        (log/warn
         (str
          (trs "Missing PostgreSQL extension `pg_trgm`")
          "\n\n"
          (trs "We are unable to create the recommended pg_trgm indexes due to\nthe extension not being installed correctly.")
          " "
          (trs " Run the command:\n\n    CREATE EXTENSION pg_trgm;\n\nas the database super user on the PuppetDB database to correct\nthis, then restart PuppetDB.\n"))))))
  (ensure-report-id-index))<|MERGE_RESOLUTION|>--- conflicted
+++ resolved
@@ -1993,7 +1993,6 @@
    63 add-job-id
    64 rededuplicate-facts
    65 varchar-columns-to-text
-<<<<<<< HEAD
    66 jsonb-facts
    ;; migration 69 replaces migration 67 - we do not need to apply both
    ;; 67 exposed an agent bug where we would get duplicate resource events
@@ -2007,13 +2006,10 @@
    71 autovacuum-vacuum-scale-factor-factsets-catalogs-certnames
    72 add-support-for-catalog-inputs
    73 resource-events-partitioning
-   74 reports-partitioning})
-=======
    ; Make sure that if you change the structure of reports
    ; or resource events, you also update the delete-reports
    ; cli command.
-   66 jsonb-facts})
->>>>>>> 7dfb61f7
+   74 reports-partitioning})
 
 (def desired-schema-version (apply max (keys migrations)))
 
