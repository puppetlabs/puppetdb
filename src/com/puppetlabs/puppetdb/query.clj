--- conflicted
+++ resolved
@@ -347,11 +347,7 @@
           :params [name (db-serialize value)]}
 
          ;; metadata match.
-<<<<<<< HEAD
-         [(metadata :guard #{"catalog" "resource" "type" "title" "tags" "exported" "sourcefile" "sourceline"})]
-=======
-         [(metadata :when #{"catalog" "resource" "type" "title" "tags" "exported" "file" "line"})]
->>>>>>> 831c625e
+         [(metadata :guard #{"catalog" "resource" "type" "title" "tags" "exported" "file" "line"})]
            {:where  (format "catalog_resources.%s = ?" metadata)
             :params [value]}
 
@@ -411,11 +407,7 @@
           :params [pattern]}
 
          ;; metadata match.
-<<<<<<< HEAD
-         [(metadata :guard #{"catalog" "resource" "type" "title" "exported" "sourcefile" "sourceline"})]
-=======
-         [(metadata :when #{"type" "title" "exported" "file"})]
->>>>>>> 831c625e
+         [(metadata :guard #{"type" "title" "exported" "file"})]
          {:where  (sql-regexp-match (format "catalog_resources.%s" metadata))
           :params [pattern]}
 
