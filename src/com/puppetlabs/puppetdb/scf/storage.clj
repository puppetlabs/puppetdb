;; ## Catalog persistence
;;
;; Catalogs are persisted in a relational database. Roughly speaking,
;; the schema looks like this:
;;
;; * resource_parameters are associated 0 to N resource_metadata (they are
;; deduped across catalogs). It's possible for a resource_param to exist in the
;; database, yet not be associated with a catalog. This is done as a
;; performance optimization.
;;
;; * edges, tags, and classes are associated with a single catalog
;;
;; * catalogs are associated with a single certname
;;
;; * facts are associated with a single certname
;;
;; The standard set of operations on information in the database will
;; likely result in dangling resources and catalogs; to clean these
;; up, it's important to run `garbage-collect!`.

(ns com.puppetlabs.puppetdb.scf.storage
  (:require [com.puppetlabs.puppetdb.catalog :as cat]
            [com.puppetlabs.utils :as utils]
            [com.puppetlabs.jdbc :as jdbc]
            [clojure.java.jdbc :as sql]
            [clojure.string :as str]
            [clojure.tools.logging :as log]
            [cheshire.core :as json])
  (:use [clj-time.coerce :only [to-timestamp]]
        [clj-time.core :only [ago days now]]
        [clojure.set :only [map-invert]]
        [clojure.core.memoize :only [memo-lru]]
        [metrics.meters :only (meter mark!)]
        [metrics.counters :only (counter inc! value)]
        [metrics.gauges :only (gauge)]
        [metrics.histograms :only (histogram update!)]
        [metrics.timers :only (timer time!)]))

(defn sql-current-connection-database-name
  "Return the database product name currently in use."
  []
  (.. (sql/find-connection)
      (getMetaData)
      (getDatabaseProductName)))

(defn sql-current-connection-database-version
  "Return the version of the database product currently in use."
  []
  (let [db-metadata (.. (sql/find-connection)
                      (getMetaData))
        major (.getDatabaseMajorVersion db-metadata)
        minor (.getDatabaseMinorVersion db-metadata)]
    [major minor]))

(defn to-jdbc-varchar-array
  "Takes the supplied collection and transforms it into a
  JDBC-appropriate VARCHAR array."
  [coll]
  (let [connection (sql/find-connection)]
    (->> coll
         (into-array Object)
         (.createArrayOf connection "varchar"))))

(defmulti sql-array-type-string
  "Returns a string representing the correct way to declare an array
  of the supplied base database type."
  ;; Dispatch based on databsae from the metadata of DB connection at the time
  ;; of call; this copes gracefully with multiple connection types.
  (fn [_] (sql-current-connection-database-name)))

(defmulti sql-array-query-string
  "Returns an SQL fragment representing a query for a single value being
found in an array column in the database.

  `(str \"SELECT ... WHERE \" (sql-array-query-string \"column_name\"))`

The returned SQL fragment will contain *one* parameter placeholder, which
must be supplied as the value to be matched."
  (fn [column] (sql-current-connection-database-name)))

(defmulti sql-as-numeric
  "Returns appropriate db-specific code for converting the given column to a
  number, or to NULL if it is not numeric."
  (fn [_] (sql-current-connection-database-name)))

(defmethod sql-array-type-string "PostgreSQL"
  [basetype]
  (format "%s ARRAY[1]" basetype))

(defmethod sql-array-query-string "PostgreSQL"
  [column]
  (if (pos? (compare (sql-current-connection-database-version) [8 1]))
    (format "ARRAY[?::text] <@ %s" column)
    (format "? = ANY(%s)" column)))

(defmethod sql-array-type-string "HSQL Database Engine"
  [basetype]
  (format "%s ARRAY[%d]" basetype 65535))

(defmethod sql-array-query-string "HSQL Database Engine"
  [column]
  (format "? IN (UNNEST(%s))" column))

(defmethod sql-as-numeric "PostgreSQL"
  [column]
  (format (str "CASE WHEN %s~'^\\d+$' THEN %s::integer "
               "WHEN %s~'^\\d+\\.\\d+$' THEN %s::float "
               "ELSE NULL END")
          column column column column))

(defmethod sql-as-numeric "HSQL Database Engine"
  [column]
  (format (str "CASE WHEN REGEXP_MATCHES(%s, '^\\d+$') THEN CAST(%s AS INTEGER) "
               "WHEN REGEXP_MATCHES(%s, '^\\d+\\.\\d+$') THEN CAST(%s AS FLOAT) "
               "ELSE NULL END")
          column column column column))

(def ns-str (str *ns*))

;; ## Performance metrics
;;
;; ### Timers for catalog storage
;;
;; * `:replace-catalog`: the time it takes to replace the catalog for
;;   a host
;;
;; * `:add-catalog`: the time it takes to persist a catalog
;;
;; * `:add-classes`: the time it takes to persist just a catalog's
;;   classes
;;
;; * `:add-tags`: the time it takes to persist just a catalog's tags
;;
;; * `:add-resources`: the time it takes to persist just a catalog's
;;   resources
;;
;; * `:add-edges`: the time it takes to persist just a catalog's edges
;;
;; * `:catalog-hash`: the time it takes to compute a catalog's
;;   similary hash
;;
;; ### Counters for catalog storage
;;
;; * `:new-catalog`: how many brand new (non-duplicate) catalogs we've
;;   received
;;
;; * `:duplicate-catalog`: how many duplicate catalogs we've received
;;
;; ### Gauges for catalog storage
;;
;; * `:duplicate-pct`: percentage of incoming catalogs determined to
;;   be duplicates
;;
;; ### Timers for garbage collection
;;
;; * `:gc`: the time it takes to collect all database garbage
;;
;; * `:gc-catalogs`: the time it takes to remove all unused catalogs
;;
;; * `:gc-params`: the time it takes to remove all unused resource params
;;
;; ### Timers for fact storage
;;
;; * `:replace-facts`: the time it takes to replace the facts for a
;;   host
;;
(def metrics
  {
   :add-classes       (timer [ns-str "default" "add-classes"])
   :add-tags          (timer [ns-str "default" "add-tags"])
   :add-resources     (timer [ns-str "default" "add-resources"])
   :add-edges         (timer [ns-str "default" "add-edges"])

   :resource-hashes   (timer [ns-str "default" "resource-hashes"])
   :resource-metadata-hashes   (timer [ns-str "default" "resource-metadata-hashes"])
   :catalog-hash      (timer [ns-str "default" "catalog-hash"])
   :add-catalog       (timer [ns-str "default" "add-catalog-time"])
   :replace-catalog   (timer [ns-str "default" "replace-catalog-time"])

   :gc                (timer [ns-str "default" "gc-time"])
   :gc-catalogs       (timer [ns-str "default" "gc-catalogs-time"])
   :gc-params         (timer [ns-str "default" "gc-params-time"])

   :new-catalog       (counter [ns-str "default" "new-catalogs"])
   :duplicate-catalog (counter [ns-str "default" "duplicate-catalogs"])
   :duplicate-pct     (gauge [ns-str "default" "duplicate-pct"]
                             (let [dupes (value (:duplicate-catalog metrics))
                                   new   (value (:new-catalog metrics))]
                               (float (utils/quotient dupes (+ dupes new)))))

   :replace-facts     (timer [ns-str "default" "replace-facts-time"])
   })

(defn db-serialize
  "Serialize `value` into a form appropriate for querying against a
  serialized database column."
  [value]
  (json/generate-string (if (map? value)
                          (into (sorted-map) value)
                          value)))

;; ## Entity manipulation

(defn certname-exists?
  "Returns a boolean indicating whether or not the given certname exists in the db"
  [certname]
  {:pre [certname]}
  (sql/with-query-results result-set
    ["SELECT 1 FROM certnames WHERE name=? LIMIT 1" certname]
    (pos? (count result-set))))

(defn add-certname!
  "Add the given host to the db"
  [certname]
  {:pre [certname]}
  (sql/insert-record :certnames {:name certname}))

(defn delete-certname!
  "Delete the given host from the db"
  [certname]
  {:pre [certname]}
  (sql/delete-rows :certnames ["name=?" certname]))

(defn deactivate-node!
  "Deactivate the given host, recording the current time. If the node is
  currently inactive, no change is made."
  [certname]
  {:pre [(string? certname)]}
  (sql/do-prepared "UPDATE certnames SET deactivated = ?
                    WHERE name=? AND deactivated IS NULL"
                   [(to-timestamp (now)) certname]))

(defn stale-nodes
  "Return a list of nodes that have seen no activity between
  (now-`time` and now)"
  [time]
  {:pre  [(utils/datetime? time)]
   :post [(coll? %)]}
  (let [ts (to-timestamp time)]
    (map :name (jdbc/query-to-vec "SELECT c.name FROM certnames c
                                   LEFT OUTER JOIN certname_catalogs cc ON c.name=cc.certname
                                   LEFT OUTER JOIN certname_facts_metadata fm ON c.name=fm.certname
                                   WHERE c.deactivated IS NULL
                                   AND (cc.timestamp IS NULL OR cc.timestamp < ?)
                                   AND (fm.timestamp IS NULL OR fm.timestamp < ?)"
                                  ts ts))))

(defn node-deactivated-time
  "Returns the time the node specified by `certname` was deactivated, or nil if
  the node is currently active."
  [certname]
  {:pre [(string? certname)]}
  (sql/with-query-results result-set
    ["SELECT deactivated FROM certnames WHERE name=?" certname]
    (:deactivated (first result-set))))

(defn activate-node!
  "Reactivate the given host"
  [certname]
  {:pre [(string? certname)]}
  (sql/update-values :certnames
                     ["name=?" certname]
                     {:deactivated nil}))

(defn maybe-activate-node!
  "Reactivate the given host, only if it was deactivated before `time`.
  Returns true if the node is activated, or if it was already active."
  [certname time]
  {:pre [(string? certname)]}
  (let [timestamp (to-timestamp time)
        replaced  (sql/update-values :certnames
                                     ["name=? AND (deactivated<? OR deactivated IS NULL)" certname timestamp]
                                     {:deactivated nil})]
    (pos? (first replaced))))

(defn add-catalog-metadata!
  "Given some catalog metadata, persist it in the db"
  [hash api-version catalog-version]
  {:pre [(string? hash)
         (number? api-version)
         (string? catalog-version)]}
  (sql/insert-record :catalogs {:hash            hash
                                :api_version     api-version
                                :catalog_version catalog-version}))

(defn catalog-exists?
  "Returns a boolean indicating whether or not the given catalog exists in the db"
  [hash]
  {:pre [hash]}
  (sql/with-query-results result-set
    ["SELECT 1 FROM catalogs WHERE hash=? LIMIT 1" hash]
    (pos? (count result-set))))

(defn add-classes!
  "Given a catalog-hash and a list of classes, persist them in the db"
  [catalog-hash classes]
  {:pre [(string? catalog-hash)
         (coll? classes)]}
  (let [default-row {:catalog catalog-hash}
        classes     (map #(assoc default-row :name %) classes)]
    (apply sql/insert-records :classes classes)))

(defn add-tags!
  "Given a catalog-hash and a list of tags, persist them in the db"
  [catalog-hash tags]
  {:pre [(string? catalog-hash)
         (coll? tags)]}
  (let [default-row {:catalog catalog-hash}
        tags        (map #(assoc default-row :name %) tags)]
    (apply sql/insert-records :tags tags)))

(defn resource-params-exist?
  "Given a collection of param hashes, return the subset that already exist in
  the database."
  [resource-hashes]
  {:pre  [(coll? resource-hashes)
          (every? string? resource-hashes)]
<<<<<<< HEAD
   :post [(set? %)]}
  (let [qmarks     (apply str (interpose "," (repeat (count resource-hashes) "?")))
=======
   :post [(set? resource-hashes)]}
  (let [qmarks     (str/join "," (repeat (count resource-hashes) "?"))
>>>>>>> 60f122a0
        query      (format "SELECT DISTINCT resource FROM resource_params WHERE resource IN (%s)" qmarks)
        sql-params (vec (cons query resource-hashes))]
    (sql/with-query-results result-set
      sql-params
      (set (map :resource result-set)))))

(defn resource-metadata-exist?
  "Given a collection of tag hashes, return the subset that already exist in
  the database."
  [resource-metadata-hashes]
  {:pre  [(coll? resource-metadata-hashes)
          (every? string? resource-metadata-hashes)]
   :post [(set? %)]}
  (let [qmarks     (apply str (interpose "," (repeat (count resource-metadata-hashes) "?")))
        query      (format "SELECT DISTINCT hash FROM resource_metadata WHERE hash IN (%s)" qmarks)
        sql-params (vec (cons query resource-metadata-hashes))]
    (sql/with-query-results result-set
      sql-params
      (set (map :hash result-set)))))

(defn resource-tags-exist?
  "Given a collection of tag hashes, return the subset that already exist in
  the database."
  [resource-tag-hashes]
  {:pre [(coll? resource-tag-hashes)
         (every? string? resource-tag-hashes)]
   :post [(set? %)]}
  (let [qmarks     (apply str (interpose "," (repeat (count resource-tag-hashes) "?")))
        query      (format "SELECT DISTINCT hash FROM resource_tags WHERE hash IN (%s)" qmarks)
        sql-params (vec (cons query resource-tag-hashes))]
    (sql/with-query-results result-set
      sql-params
      (set (map :hash result-set)))))

(defn catalog-resource-identity-string
  "Compute a stably-sorted, string representation of the given
  resource that will uniquely identify it with respect to a
  catalog. Unlike `resource-identity-hash`, this string will also
  include the resource metadata. This function is used as part of
  determining whether a catalog needs to be stored."
  [{:keys [type title parameters tags exported file line] :as resource}]
  {:pre  [(map? resource)]
   :post [(string? %)]}
  (pr-str [type title (sort tags) exported file line (sort parameters)]))

(def hash-cache
  (atom {}))

;; Size of the cache is based on the number of unique resources in a
;; "medium" site persona
(defn resource-hash*
  [& things]
  (if-let [result (@hash-cache things)]
    result
    (let [result (apply utils/sha1 things)]
      (swap! hash-cache assoc things result)
      result)))

(defn resource-params-hash
  "Compute a hash for a given resource that will uniquely identify its set of
  parameters. This hash is used for deduplicating entries in the
  resource_params table, as referenced by the catalog_resources table."
  [{:keys [parameters] :as resource}]
  {:pre  [(map? resource)]
   :post [(string? %)]}
  (resource-hash* (sort parameters)))

(defn resource-metadata-hash
  "Compute a hash for the given resource's metadata. This is used for
  deduplication of resource metadata (excluding tags)."
  [{:keys [type title exported file line] :as resource}]
  {:pre [(map? resource)]
   :post [(string? %)]}
  (resource-hash* type title exported file line))

(defn resource-tags-hash
  "Compute a hash for the given resource's tag, used for tag deduplication."
  [{:keys [tags] :as resource}]
  {:pre [(map? resource)]
   :post [(string? %)]}
  (resource-hash* (sort tags)))

(defn compute-resource-hashes
  "Compute the set of hashes for a resource. This includes the params hash,
  metadata hash, and tags hash. The hashes are returned as a map."
  [resource]
  {:pre [(map? resource)]
   :post [(map? %)
          (= (utils/keyset %) #{:params-hash :metadata-hash :tags-hash})
          (every? string? (vals %))]}
  {:params-hash (resource-params-hash resource)
   :metadata-hash (resource-metadata-hash resource)
   :tags-hash (resource-tags-hash resource)})

(defn- resource->values
  "Given a catalog-hash, a resource, and a truthy value indicating
  whether or not the indicated resource already exists somewhere in
  the database, return a map representing the set of database rows
  pending insertion.

  The result map has the following format:

    {:hashes [[<catalog hash> <resource hash>] ...]
     :metadata [[<resouce hash> <type> <title> <exported?> <sourcefile> <sourceline>] ...]
     :parameters [[<resource hash> <name> <value>] ...]
     :tags [[<resource hash> <tag>] ...]}

  The result map format may seem arbitrary and confusing, but its best
  to think about it in 2 ways:

  1. Each key corresponds to a table, and each value is a list of rows
  2. The mapping of keys and values to table names and columns is done
     by `add-resources!`"
  [catalog-hash {:keys [type title exported parameters tags file line] :as resource} {:keys [params-hash metadata-hash tags-hash]} params-persisted? metadata-persisted? tags-persisted?]
  {:pre  [(every? string? [catalog-hash type title params-hash metadata-hash tags-hash])]
   :post [(= (set (keys %)) #{:metadata :tags :parameters :catalog_resources})]}
  (let [catalog-resource-cols [[catalog-hash params-hash metadata-hash tags-hash]]
        tag-cols              (if-not tags-persisted?
                                [[tags-hash (to-jdbc-varchar-array tags)]])
        metadata-cols         (if-not metadata-persisted?
                                [[metadata-hash type title exported file line]])
        param-cols            (if-not params-persisted?
                                (for [[key value] parameters]
                                  [params-hash (name key) (db-serialize value)]))]
    {:catalog_resources catalog-resource-cols
     :tags tag-cols
     :metadata metadata-cols
     :parameters param-cols}))

(defn add-resource-metadata!
  [resources-to-hashes]
  (let [sql "INSERT INTO resource_metadata (hash,type,title,exported,sourcefile,sourceline) VALUES (?,?,?,?,?,?)"
        metadata-persisted? (resource-metadata-exist? (map :metadata-hash (vals resources-to-hashes)))
        rows (set (for [[{:keys [type title exported sourcefile sourceline]} {:keys [metadata-hash]}] resources-to-hashes
                        :when (not (metadata-persisted? metadata-hash))]
                    [metadata-hash type title exported sourcefile sourceline]))]
    (when (seq rows)
      (apply sql/do-prepared sql rows))))

(defn add-resource-params!
  [resources-to-hashes]
  (let [sql "INSERT INTO resource_params (resource,name,value) VALUES (?,?,?)"
        params-persisted? (resource-params-exist? (map :params-hash (vals resources-to-hashes)))
        rows (set
               (apply concat (for [[{:keys [parameters]} {:keys [params-hash]}] resources-to-hashes
                                   :when (not (params-persisted? params-hash))]
                               (for [[key value] parameters]
                                 [params-hash (name key) (db-serialize value)]))))]
    (when (seq rows)
      (apply sql/do-prepared sql rows))))

(defn add-resource-tags!
  [resources-to-hashes]
  (let [sql "INSERT INTO resource_tags (hash,tags) VALUES (?,?)"
        tags-persisted? (resource-tags-exist? (map :tags-hash (vals resources-to-hashes)))
        ;; We need the two-step process here because jdbc array objects don't
        ;; properly unique-ify in sets. So first we make the elemtns unique,
        ;; then turn them into jdbc arrays.
        rows (set (for [[{:keys [tags]} {:keys [tags-hash]}] resources-to-hashes
                        :when (not (tags-persisted? tags-hash))]
                    [tags-hash tags]))
        rows (for [[tags-hash tags] rows]
               [tags-hash (to-jdbc-varchar-array tags)])]
    (when (seq rows)
      (apply sql/do-prepared sql rows))))

(defn add-catalog-resources!
  [catalog-hash resources-to-hashes]
  (let [sql "INSERT INTO catalog_resources (catalog,params,metadata,tags) VALUES (?,?,?,?)"
        rows (set (for [[{:keys [tags]} {:keys [metadata-hash params-hash tags-hash]}] resources-to-hashes]
                    [catalog-hash params-hash metadata-hash tags-hash]))]
    (when (seq rows)
      (apply sql/do-prepared sql rows))))

(defn add-resources!
  "Persist the given resource and associate it with the given catalog."
  [catalog-hash resources-to-hashes]
  (sql/transaction
    (add-resource-metadata! resources-to-hashes)
    (add-resource-params! resources-to-hashes)
    (add-resource-tags! resources-to-hashes)
    (add-catalog-resources! catalog-hash resources-to-hashes)))

(defn edge-identity-string
  "Compute a stably-sorted string for the given edge that will
  uniquely identify it within a population."
  [edge]
  {:pre  [(map? edge)]
   :post [(string? %)]}
  (-> (into (sorted-map) edge)
      (assoc :source (into (sorted-map) (:source edge)))
      (assoc :target (into (sorted-map) (:target edge)))
      (pr-str)))

(defn edge-identity-hash
  "Compute a hash for a given edge that will uniquely identify it
  within a population."
  [edge]
  {:pre  [(map? edge)]
   :post [(string? %)]}
  (utils/utf8-string->sha1 (edge-identity-string edge)))

(defn add-edges!
  "Persist the given edges in the database

  Each edge is looked up in the supplied resources map to find a
  resource object that corresponds to the edge. We then use that
  resource's hash for persistence purposes.

  For example, if the source of an edge is {'type' 'Foo' 'title' 'bar'},
  then we'll lookup a resource with that key and use its hash."
  [catalog-hash edges refs-to-resources resources-to-hashes]
  {:pre [(string? catalog-hash)
         (coll? edges)
         (map? resources-to-hashes)]}
  (let [resource-metadata (comp :metadata-hash resources-to-hashes refs-to-resources)
        the-sql "INSERT INTO edges (catalog,source,target,type) VALUES (?,?,?,?)"
        rows    (for [{:keys [source target relationship]} edges
                      :let [source-hash (resource-metadata source)
                            target-hash (resource-metadata target)
                            type        (name relationship)]]
                  [catalog-hash source-hash target-hash type])]
    (apply sql/do-prepared the-sql rows)))

(defn catalog-similarity-hash
  "Compute a hash for the given catalog's content

  This hash is useful for situations where you'd like to determine
  whether or not two catalogs contain the same things (edges,
  resources, tags, classes, etc).

  Note that this hash *cannot* be used to uniquely identify a catalog
  within a population! This is because we're only examing a subset of
  a catalog's attributes. For example, two otherwise identical
  catalogs with different :version's would have the same similarity
  hash, but don't represent the same catalog across time."
  [{:keys [certname classes tags resources edges] :as catalog} resources-to-hashes]
  ;; deepak: This could probably be coded more compactly by just
  ;; dissociating the keys we don't want involved in the computation,
  ;; but I figure that for safety's sake, it's better to be very
  ;; explicit about the exact attributes of a catalog that we care
  ;; about when we think about "uniqueness".
  (-> (sorted-map)
      (assoc :classes (sort classes))
      (assoc :tags (sort tags))
      (assoc :resources (sort (flatten (for [[resource hashes] resources-to-hashes] (vals hashes)))))
      (assoc :edges (sort (map edge-identity-string edges)))
      (utils/sha1)))

(defn add-catalog!
  "Persist the supplied catalog in the database, returning its
  similarity hash"
  [{:keys [api-version version resources classes edges tags] :as catalog}]
  {:pre [(number? api-version)
         (every? coll? [classes tags edges])
         (map? resources)]}

  (time! (:add-catalog metrics)
         (let [resources-to-hashes (time! (:resource-hashes metrics)
                                          (into {} (for [resource (vals resources)]
                                                     [resource (compute-resource-hashes resource)])))
               catalog-hash            (time! (:catalog-hash metrics)
                                              (catalog-similarity-hash catalog resources-to-hashes))]

           (sql/transaction
             (let [exists? (catalog-exists? catalog-hash)]

               (when exists?
                 (inc! (:duplicate-catalog metrics)))

               (when-not exists?
                 (inc! (:new-catalog metrics))
                 (add-catalog-metadata! catalog-hash api-version version)
                 (time! (:add-classes metrics)
                        (add-classes! catalog-hash classes))
                 (time! (:add-tags metrics)
                        (add-tags! catalog-hash tags))
                 (time! (:add-resources metrics)
                        (add-resources! catalog-hash resources-to-hashes))
                 (time! (:add-edges metrics)
                        (add-edges! catalog-hash edges resources resources-to-hashes)))))

           catalog-hash)))

(defn delete-catalog!
  "Remove the catalog identified by the following hash"
  [catalog-hash]
  (sql/delete-rows :catalogs ["hash=?" catalog-hash]))

(defn associate-catalog-with-certname!
  "Creates a relationship between the given certname and catalog"
  [catalog-hash certname timestamp]
  (sql/insert-record :certname_catalogs {:certname certname :catalog catalog-hash :timestamp (to-timestamp timestamp)}))

(defn dissociate-catalog-with-certname!
  "Breaks the relationship between the given certname and catalog"
  [catalog-hash certname]
  (sql/delete-rows :certname_catalogs ["certname=? AND catalog=?" certname catalog-hash]))

(defn dissociate-all-catalogs-for-certname!
  "Breaks all relationships between `certname` and any catalogs"
  [certname]
  (sql/delete-rows :certname_catalogs ["certname=?" certname]))

(defn catalogs-for-certname
  "Returns a collection of catalog-hashes associated with the given
  certname"
  [certname]
  (sql/with-query-results result-set
    ["SELECT catalog FROM certname_catalogs WHERE certname=?" certname]
    (vec (map :catalog result-set))))

(defn catalog-newer-than?
  "Returns true if the most current catalog for `certname` is more recent than
  `time`."
  [certname time]
  (let [timestamp (to-timestamp time)]
    (sql/with-query-results result-set
      ["SELECT timestamp FROM certname_catalogs WHERE certname=? ORDER BY timestamp DESC LIMIT 1" certname]
      (if-let [catalog-timestamp (:timestamp (first result-set))]
        (.after catalog-timestamp timestamp)
        false))))

(defn facts-newer-than?
  "Returns true if the most current facts for `certname` are more recent than
  `time`."
  [certname time]
  (let [timestamp (to-timestamp time)]
    (sql/with-query-results result-set
      ["SELECT timestamp FROM certname_facts_metadata WHERE certname=? ORDER BY timestamp DESC LIMIT 1" certname]
      (if-let [facts-timestamp (:timestamp (first result-set))]
        (.after facts-timestamp timestamp)
        false))))

;; ## Database compaction

(defn delete-unassociated-catalogs!
  "Remove any catalogs that aren't associated with a certname"
  []
  (time! (:gc-catalogs metrics)
         (sql/delete-rows :catalogs ["NOT EXISTS (SELECT * FROM certname_catalogs cc WHERE cc.catalog=catalogs.hash)"])))

(defn delete-unassociated-params!
  "Remove any resources that aren't associated with a catalog"
  []
  (time! (:gc-params metrics)
         (sql/delete-rows :resource_params ["NOT EXISTS (SELECT * FROM catalog_resources cr WHERE cr.params=resource_params.resource)"])))

(defn garbage-collect!
  "Delete any lingering, unassociated data in the database"
  []
  (time! (:gc metrics)
         (sql/transaction
          (delete-unassociated-catalogs!)
          (delete-unassociated-params!))))

;; ## High-level entity manipulation

(defn store-catalog-for-certname!
  "Given a catalog, replace the current catalog, if any, for its
  associated host with the supplied one."
  [{:keys [certname] :as catalog} timestamp]
  {:pre [(utils/datetime? timestamp)]}
  (time! (:replace-catalog metrics)
         (sql/transaction
           (let [catalog-hash (add-catalog! catalog)]
             (associate-catalog-with-certname! catalog-hash certname timestamp)))))

(defn add-facts!
  "Given a certname and a map of fact names to values, store records for those
facts associated with the certname."
  [certname facts timestamp]
  {:pre [(utils/datetime? timestamp)]}
  (let [default-row {:certname certname}
        rows        (for [[fact value] facts]
                      (assoc default-row :fact fact :value value))]
    (sql/insert-record :certname_facts_metadata
                       {:certname certname :timestamp (to-timestamp timestamp)})
    (apply sql/insert-records :certname_facts rows)))

(defn delete-facts!
  "Delete all the facts for the given certname."
  [certname]
  {:pre [(string? certname)]}
  (sql/delete-rows :certname_facts_metadata ["certname=?" certname]))

(defn replace-facts!
  [{:strs [name values]} timestamp]
  {:pre [(string? name)
         (every? string? (keys values))
         (every? string? (vals values))]}
  (time! (:replace-facts metrics)
         (sql/transaction
          (delete-facts! name)
          (add-facts! name values timestamp))))<|MERGE_RESOLUTION|>--- conflicted
+++ resolved
@@ -315,13 +315,8 @@
   [resource-hashes]
   {:pre  [(coll? resource-hashes)
           (every? string? resource-hashes)]
-<<<<<<< HEAD
    :post [(set? %)]}
-  (let [qmarks     (apply str (interpose "," (repeat (count resource-hashes) "?")))
-=======
-   :post [(set? resource-hashes)]}
   (let [qmarks     (str/join "," (repeat (count resource-hashes) "?"))
->>>>>>> 60f122a0
         query      (format "SELECT DISTINCT resource FROM resource_params WHERE resource IN (%s)" qmarks)
         sql-params (vec (cons query resource-hashes))]
     (sql/with-query-results result-set
@@ -335,7 +330,7 @@
   {:pre  [(coll? resource-metadata-hashes)
           (every? string? resource-metadata-hashes)]
    :post [(set? %)]}
-  (let [qmarks     (apply str (interpose "," (repeat (count resource-metadata-hashes) "?")))
+  (let [qmarks     (str/join "," (repeat (count resource-metadata-hashes) "?"))
         query      (format "SELECT DISTINCT hash FROM resource_metadata WHERE hash IN (%s)" qmarks)
         sql-params (vec (cons query resource-metadata-hashes))]
     (sql/with-query-results result-set
@@ -349,7 +344,7 @@
   {:pre [(coll? resource-tag-hashes)
          (every? string? resource-tag-hashes)]
    :post [(set? %)]}
-  (let [qmarks     (apply str (interpose "," (repeat (count resource-tag-hashes) "?")))
+  (let [qmarks     (str/join "," (repeat (count resource-tag-hashes) "?"))
         query      (format "SELECT DISTINCT hash FROM resource_tags WHERE hash IN (%s)" qmarks)
         sql-params (vec (cons query resource-tag-hashes))]
     (sql/with-query-results result-set
