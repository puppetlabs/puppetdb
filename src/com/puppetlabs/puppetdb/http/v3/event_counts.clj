(ns com.puppetlabs.puppetdb.http.v3.event-counts
  (:require [com.puppetlabs.http :as pl-http]
            [com.puppetlabs.puppetdb.query.event-counts :as event-counts]
<<<<<<< HEAD
            [com.puppetlabs.cheshire :as json]
=======
            [com.puppetlabs.puppetdb.http.events :as events-http]
            [cheshire.core :as json]
>>>>>>> f24c37f0
            [com.puppetlabs.puppetdb.query.paging :as paging])
  (:use     [com.puppetlabs.jdbc :only (with-transacted-connection)]
            [com.puppetlabs.middleware :only [verify-accepts-json validate-query-params wrap-with-paging-options]]
            [net.cgrand.moustache :only [app]]
            [com.puppetlabs.http :only [parse-boolean-query-param]]
            [com.puppetlabs.puppetdb.http :only (query-result-response)]))

(defn produce-body
  "Given a database connection, a query, a value to summarize by, and optionally
  a query to filter the counts and a value to count by, return a Ring response
  with the the query results.

  If the query can't be parsed, an HTTP `Bad Request` (400) is returned."
  [{:strs [query summarize-by counts-filter count-by] :as query-params} paging-options db]
  {:pre [(string? query)
         (string? summarize-by)
         ((some-fn nil? string?) counts-filter)
         ((some-fn nil? string?) count-by)]}
  (try
    (let [query               (json/parse-string query true)
          counts-filter       (if counts-filter (json/parse-string counts-filter true))
          distinct-options    (events-http/validate-distinct-options! query-params)]
      (with-transacted-connection db
        (-> query
            (event-counts/query->sql summarize-by
              (merge {:counts-filter counts-filter :count-by count-by}
                     distinct-options))
            ((partial event-counts/query-event-counts paging-options summarize-by))
            (query-result-response))))
    (catch com.fasterxml.jackson.core.JsonParseException e
      (pl-http/error-response e))
    (catch IllegalArgumentException e
      (pl-http/error-response e))
    (catch IllegalStateException e
      (pl-http/error-response e pl-http/status-internal-error))))

(def routes
  (app
    [""]
    {:get (fn [{:keys [params globals paging-options]}]
            (produce-body params paging-options (:scf-read-db globals)))}))

(def event-counts-app
  "Ring app for querying for summary information about resource events."
  (-> routes
      verify-accepts-json
      (validate-query-params {:required ["query" "summarize-by"]
                              :optional (concat ["counts-filter" "count-by"
                                                 "distinct-resources" "distinct-start-time"
                                                 "distinct-end-time"]
                                          paging/query-params) })
      wrap-with-paging-options))<|MERGE_RESOLUTION|>--- conflicted
+++ resolved
@@ -1,12 +1,8 @@
 (ns com.puppetlabs.puppetdb.http.v3.event-counts
   (:require [com.puppetlabs.http :as pl-http]
             [com.puppetlabs.puppetdb.query.event-counts :as event-counts]
-<<<<<<< HEAD
             [com.puppetlabs.cheshire :as json]
-=======
             [com.puppetlabs.puppetdb.http.events :as events-http]
-            [cheshire.core :as json]
->>>>>>> f24c37f0
             [com.puppetlabs.puppetdb.query.paging :as paging])
   (:use     [com.puppetlabs.jdbc :only (with-transacted-connection)]
             [com.puppetlabs.middleware :only [verify-accepts-json validate-query-params wrap-with-paging-options]]
