(ns com.puppetlabs.puppetdb.http.v2.resources
<<<<<<< HEAD
  (:require [com.puppetlabs.http :as pl-http]
            [com.puppetlabs.puppetdb.query.resource :as r]
            [com.puppetlabs.puppetdb.http.query :as http-q]
            [ring.util.response :as rr]
=======
  (:require [com.puppetlabs.puppetdb.http.query :as http-q]
            [com.puppetlabs.http :as pl-http]
            [com.puppetlabs.puppetdb.query.resources :as r]
>>>>>>> 831c625e
            [cheshire.core :as json])
  (:use [net.cgrand.moustache :only [app]]
        [com.puppetlabs.middleware :only (verify-accepts-json validate-query-params wrap-with-paging-options)]
        [com.puppetlabs.jdbc :only (with-transacted-connection)]
        [com.puppetlabs.puppetdb.http :only (query-result-response)]))


(defn munge-result-rows
  "Munge the result rows so that they will be compatible with the v2 API specification"
  [rows]
  (map #(clojure.set/rename-keys % {:file :sourcefile :line :sourceline}) rows))

(defn produce-body
  "Given a a query, and database connection, return a Ring response
  with the query results.

<<<<<<< HEAD
  If the query can't be parsed, a 400 is returned."
  [query query->sql db]
  (try
    (let [[sql & params] (with-transacted-connection db
                           (-> query
                               (json/parse-string true)
                               (query->sql)))]

      (-> (pl-http/streamed-response buffer
            (with-transacted-connection db
              (r/with-queried-resources sql params #(pl-http/stream-json % buffer))))
          (rr/response)
          (rr/header "Content-Type" "application/json")
          (rr/charset "utf-8")
          (rr/status pl-http/status-ok)))

=======
  If the query can't be parsed, a 400 is returned.

  If the query would return more than `limit` results, `status-internal-error` is returned."
  [limit query paging-options db]
  {:pre [(and (integer? limit) (>= limit 0))]}
  (try
    (with-transacted-connection db
      (-> query
        (json/parse-string true)
        (r/v2-query->sql paging-options)
        ((partial r/limited-query-resources limit))
        (update-in [:result] munge-result-rows)
        (query-result-response)))
    (catch com.fasterxml.jackson.core.JsonParseException e
      (pl-http/error-response e))
>>>>>>> 831c625e
    (catch IllegalArgumentException e
      ;; Query compilation error
      (pl-http/error-response e))
    (catch com.fasterxml.jackson.core.JsonParseException e
      (pl-http/error-response e))))

(def query-app
  (app
    [&]
    {:get (comp (fn [{:keys [params globals]}]
<<<<<<< HEAD
                  (produce-body (params "query") r/v2-query->sql (:scf-db globals)))
=======
                  (produce-body
                    (:resource-query-limit globals)
                    (params "query")
                    {}
                    (:scf-db globals)))
>>>>>>> 831c625e
                http-q/restrict-query-to-active-nodes)}))

(defn build-resources-app
  [query-app]
  (app
    []
    (verify-accepts-json query-app)

    [type title &]
    (comp query-app (partial http-q/restrict-resource-query-to-type type) (partial http-q/restrict-resource-query-to-title title))

    [type &]
    (comp query-app (partial http-q/restrict-resource-query-to-type type))))

(def resources-app
  (build-resources-app
    (validate-query-params query-app {:optional ["query"]})))

<|MERGE_RESOLUTION|>--- conflicted
+++ resolved
@@ -1,19 +1,13 @@
 (ns com.puppetlabs.puppetdb.http.v2.resources
-<<<<<<< HEAD
   (:require [com.puppetlabs.http :as pl-http]
-            [com.puppetlabs.puppetdb.query.resource :as r]
+            [com.puppetlabs.puppetdb.query.resources :as r]
             [com.puppetlabs.puppetdb.http.query :as http-q]
             [ring.util.response :as rr]
-=======
-  (:require [com.puppetlabs.puppetdb.http.query :as http-q]
-            [com.puppetlabs.http :as pl-http]
-            [com.puppetlabs.puppetdb.query.resources :as r]
->>>>>>> 831c625e
             [cheshire.core :as json])
   (:use [net.cgrand.moustache :only [app]]
-        [com.puppetlabs.middleware :only (verify-accepts-json validate-query-params wrap-with-paging-options)]
-        [com.puppetlabs.jdbc :only (with-transacted-connection)]
-        [com.puppetlabs.puppetdb.http :only (query-result-response)]))
+        [com.puppetlabs.middleware :only (verify-accepts-json validate-query-params)]
+        [com.puppetlabs.jdbc :only (with-transacted-connection get-result-count)]
+        [com.puppetlabs.puppetdb.http :only (query-result-response add-headers)]))
 
 
 (defn munge-result-rows
@@ -25,40 +19,29 @@
   "Given a a query, and database connection, return a Ring response
   with the query results.
 
-<<<<<<< HEAD
   If the query can't be parsed, a 400 is returned."
-  [query query->sql db]
+  [query paging-options db]
   (try
-    (let [[sql & params] (with-transacted-connection db
+    (let [queries        (with-transacted-connection db
                            (-> query
-                               (json/parse-string true)
-                               (query->sql)))]
-
-      (-> (pl-http/streamed-response buffer
-            (with-transacted-connection db
-              (r/with-queried-resources sql params #(pl-http/stream-json % buffer))))
+                             (json/parse-string true)
+                               (r/v2-query->sql paging-options)))
+          [sql & params] (:results-query queries)
+          count-query    (:count-query queries)
+          query-result   {:result (pl-http/streamed-response buffer
+                                    (with-transacted-connection db
+                                      (r/with-queried-resources sql params
+                                        #(pl-http/stream-json (munge-result-rows %) buffer))))}
+          query-result   (if count-query
+                           (assoc query-result :count (get-result-count count-query))
+                           query-result)]
+      (-> (:result query-result)
           (rr/response)
+          (add-headers (dissoc query-result :result))
           (rr/header "Content-Type" "application/json")
           (rr/charset "utf-8")
           (rr/status pl-http/status-ok)))
 
-=======
-  If the query can't be parsed, a 400 is returned.
-
-  If the query would return more than `limit` results, `status-internal-error` is returned."
-  [limit query paging-options db]
-  {:pre [(and (integer? limit) (>= limit 0))]}
-  (try
-    (with-transacted-connection db
-      (-> query
-        (json/parse-string true)
-        (r/v2-query->sql paging-options)
-        ((partial r/limited-query-resources limit))
-        (update-in [:result] munge-result-rows)
-        (query-result-response)))
-    (catch com.fasterxml.jackson.core.JsonParseException e
-      (pl-http/error-response e))
->>>>>>> 831c625e
     (catch IllegalArgumentException e
       ;; Query compilation error
       (pl-http/error-response e))
@@ -69,15 +52,10 @@
   (app
     [&]
     {:get (comp (fn [{:keys [params globals]}]
-<<<<<<< HEAD
-                  (produce-body (params "query") r/v2-query->sql (:scf-db globals)))
-=======
                   (produce-body
-                    (:resource-query-limit globals)
                     (params "query")
                     {}
                     (:scf-db globals)))
->>>>>>> 831c625e
                 http-q/restrict-query-to-active-nodes)}))
 
 (defn build-resources-app
