--- conflicted
+++ resolved
@@ -888,13 +888,8 @@
           on host, "dpkg -i puppet7-nightly-release-$(lsb_release -sc).deb"
 
         else
-<<<<<<< HEAD
-          on host, "curl -O http://apt.puppet.com/puppet7-release-$(lsb_release -sc).deb"
+          on host, "curl -O https://apt.puppet.com/puppet7-release-$(lsb_release -sc).deb"
           on host, "dpkg -i puppet7-release-$(lsb_release -sc).deb"
-=======
-          on host, "curl -O https://apt.puppet.com/puppet6-release-$(lsb_release -sc).deb"
-          on host, "dpkg -i puppet6-release-$(lsb_release -sc).deb"
->>>>>>> 9842144c
         end
       else
         on host, "curl -O https://apt.puppet.com/puppet6-release-$(lsb_release -sc).deb"
@@ -924,13 +919,8 @@
           on host, "rpm -i puppet7-nightly-release-#{variant}-#{version}.noarch.rpm"
 
         else
-<<<<<<< HEAD
-          on host, "curl -O http://yum.puppet.com/puppet7-release-#{variant}-#{version}.noarch.rpm"
+          on host, "curl -O https://yum.puppet.com/puppet7-release-#{variant}-#{version}.noarch.rpm"
           on host, "rpm -i puppet7-release-#{variant}-#{version}.noarch.rpm"
-=======
-          on host, "curl -O https://yum.puppet.com/puppet6-release-#{variant}-#{version}.noarch.rpm"
-          on host, "rpm -i puppet6-release-#{variant}-#{version}.noarch.rpm"
->>>>>>> 9842144c
         end
       else
         on host, "yum clean all -y"
