require 'beaker/dsl/install_utils'

extend Beaker::DSL::InstallUtils

<<<<<<< HEAD
unless (test_config[:skip_presuite_provisioning])
  step "Install the puppetdb module and dependencies" do
    on databases, "puppet module install puppetlabs/puppetdb"
  end
=======
step "Install the puppetdb module and dependencies" do
  on master, "puppet module install puppetlabs/puppetdb --version 4.3.0"
>>>>>>> aa7d782d
end<|MERGE_RESOLUTION|>--- conflicted
+++ resolved
@@ -2,13 +2,8 @@
 
 extend Beaker::DSL::InstallUtils
 
-<<<<<<< HEAD
 unless (test_config[:skip_presuite_provisioning])
   step "Install the puppetdb module and dependencies" do
-    on databases, "puppet module install puppetlabs/puppetdb"
+    on databases, "puppet module install puppetlabs/puppetdb --version 4.3.0"
   end
-=======
-step "Install the puppetdb module and dependencies" do
-  on master, "puppet module install puppetlabs/puppetdb --version 4.3.0"
->>>>>>> aa7d782d
 end