#!/usr/bin/env rspec
require 'spec_helper'

require 'puppet/util/feature'
require 'puppet/indirector/facts/puppetdb'
require 'puppet/util/puppetdb'
require 'puppet/util/puppetdb/command_names'
require 'json'


describe Puppet::Node::Facts::Puppetdb do

  CommandReplaceFacts = Puppet::Util::Puppetdb::CommandNames::CommandReplaceFacts

  let(:http) {stub 'http'}

  before :each do
    Puppet::Util::Puppetdb.config.stubs(:server_urls).returns [URI("https://localhost:8282")]
    Puppet::Node::Facts.indirection.stubs(:terminus).returns(subject)
<<<<<<< HEAD

    Puppet::Network::HttpPool.stubs(:http_instance).returns(http)
=======
    create_environmentdir("my_environment")
>>>>>>> e513c06b
  end

  describe "#save" do
    let(:response) { Net::HTTPOK.new('1.1', 200, 'OK') }
    let(:facts)    { Puppet::Node::Facts.new('foo') }

    let(:options) {{
      :producer_timestamp => 'a test',
      :environment => "my_environment",
    }}

    before :each do
      response.stubs(:body).returns '{"uuid": "a UUID"}'
    end

    def save
      subject.save(Puppet::Node::Facts.indirection.request(:save, facts.name, facts, options))
    end

    it "should POST the facts as a JSON string" do
      Puppet::Util::Puppetdb.stubs(:puppet3compat?).returns(true)
      f = {
        "name" => facts.name,
        "values" => subject.maybe_strip_internal(facts),
        "environment" => "my_environment",
        "producer-timestamp" => "a test",
      }

      payload = {
        :command => CommandReplaceFacts,
        :version => 3,
        :payload => f,
      }.to_pson

      http.expects(:post).with do |uri, body, headers|
        expect(body).to eq(payload)
      end.returns response

      save
    end

    it "should POST the trusted data we tell it to" do

      if Puppet::Util::Puppetdb.puppet3compat?
        Puppet[:trusted_node_data] = true
      end

      trusted_data = {"foo" => "foobar", "certname" => "testing_posting"}
      subject.stubs(:get_trusted_info).returns trusted_data

      f = {
        "name" => facts.name,
        "values" => subject.maybe_strip_internal(facts).merge({"trusted" => trusted_data}),
        "environment" => "my_environment",
        "producer-timestamp" => "a test",
      }

      payload = {
        :command => CommandReplaceFacts,
        :version => 3,
        :payload => f,
      }.to_pson

      http.expects(:post).with do |uri, body, headers|
        expect(body).to eq(payload)
      end.returns response

      save
    end


    it "should retain integer type when submitting" do
      facts.values['something'] = 100

      sent_payload = nil
      http.expects(:post).with do |uri, body, headers|
        sent_payload = body
      end.returns response

      save

      message = JSON.parse(sent_payload)
      sent_facts = message['payload']

      # We shouldn't modify the original instance
      facts.values['something'].should == 100
      sent_facts['values']['something'].should == 100
    end
  end

  describe "#get_trusted_info" do

    it 'should return trusted data' do

      if Puppet::Util::Puppetdb.puppet3compat?
        Puppet[:trusted_node_data] = true
      end

      node = Puppet::Node.new("my_certname")
      expect(subject.get_trusted_info(node)).to eq({"authenticated"=>"local", "certname"=>"testing", "extensions"=>{}})
    end
  end

  describe "#find" do
    def find_facts()
      Puppet::Node::Facts.indirection.find('some_node')
    end

    it "should return the facts if they're found" do
      body = [{:node => 'some_node', :name => 'a', :value => '1'},
              {:node => 'some_node', :name => 'b', :value => '2'}].to_json

      response = Net::HTTPOK.new('1.1', 200, 'OK')
      response.stubs(:body).returns body

      http.stubs(:get).with("/v3/nodes/some_node/facts",  subject.headers).returns response

      result = find_facts
      result.should be_a(Puppet::Node::Facts)
      result.name.should == 'some_node'
      result.values.should include('a' => '1', 'b' => '2')
    end

    it "should return nil if no facts are found" do
      body = [].to_json

      response = Net::HTTPOK.new('1.1', 200, 'OK')
      response.stubs(:body).returns body

      http.stubs(:get).with("/v3/nodes/some_node/facts",  subject.headers).returns response

      find_facts.should be_nil
    end

    it "should fail if an HTTP error code is returned" do
      response = Net::HTTPForbidden.new('1.1', 403, "Forbidden")
      response.stubs(:body).returns ''

      http.stubs(:get).with("/v3/nodes/some_node/facts",  subject.headers).returns response

      expect {
        find_facts
      }.to raise_error Puppet::Error, /\[403 Forbidden\]/
    end

    it "should fail if an error occurs" do
      http.stubs(:get).with("/v3/nodes/some_node/facts",  subject.headers).raises Puppet::Error, "Everything is terrible!"

      expect {
        find_facts
      }.to raise_error Puppet::Error, /Everything is terrible!/
    end

    it "should log a deprecation warning if one is returned from PuppetDB" do
      response = Net::HTTPOK.new('1.1', 200, 'OK')
      response['x-deprecation'] = "This is deprecated!"

      body = [].to_json

      response.stubs(:body).returns body

      http.stubs(:get).with("/v3/nodes/some_node/facts",  subject.headers).returns(response)

      Puppet.expects(:deprecation_warning).with do |msg|
        msg =~ /This is deprecated!/
      end

      find_facts
    end
  end

  describe "#search" do
    def search_facts(query)
      Puppet::Node::Facts.indirection.search('facts', query)
    end
    let(:response) { Net::HTTPOK.new('1.1', 200, 'OK') }

    it "should return the nodes from the response" do
      args = {
        'facts.kernel.eq' => 'Linux',
      }

      response.stubs(:body).returns '["foo", "bar", "baz"]'
      response.stubs(:body).returns '[{"name": "foo", "deactivated": null, "catalog_timestamp": null, "facts_timestamp": null, "report_timestamp": null},
                                      {"name": "bar", "deactivated": null, "catalog_timestamp": null, "facts_timestamp": null, "report_timestamp": null},
                                      {"name": "baz", "deactivated": null, "catalog_timestamp": null, "facts_timestamp": null, "report_timestamp": null}]'

      query = CGI.escape("[\"and\",[\"=\",[\"fact\",\"kernel\"],\"Linux\"]]")
      http.stubs(:get).with("/v3/nodes?query=#{query}",  subject.headers).returns(response)

      search_facts(args).should == ['foo', 'bar', 'baz']
    end

    it "should only allow searches against facts" do
      args = {
        'facts.kernel.eq' => 'Linux',
        'wrong.kernel.eq' => 'Linux',
      }

      expect do
        search_facts(args)
      end.to raise_error(Puppet::Error, /Fact search against keys of type 'wrong' is unsupported/)
    end

    it "should combine multiple terms with 'and'" do
      args = {
        'facts.kernel.eq' => 'Linux',
        'facts.uptime.eq' => '10 days',
      }

      query = CGI.escape(["and", ["=", ["fact", "kernel"], "Linux"],
                                 ["=", ["fact", "uptime"], "10 days"]].to_json)

      response.stubs(:body).returns '[]'

      http.stubs(:get).with("/v3/nodes?query=#{query}",  subject.headers).returns(response)

      search_facts(args)
    end

    it "should add 'not' to a != query" do
      args = {
        'facts.kernel.ne' => 'Linux',
      }

      query = CGI.escape(["and", ["not", ["=", ["fact", "kernel"], "Linux"]]].to_json)

      response.stubs(:body).returns '[]'

      http.stubs(:get).with("/v3/nodes?query=#{query}",  subject.headers).returns(response)

      search_facts(args)
    end

    it "should default the operator to = if one is not specified" do
      args = {
        'facts.kernel' => 'Linux',
      }

      query = CGI.escape(["and", ["=", ["fact", "kernel"], "Linux"]].to_json)

      response.stubs(:body).returns '[]'

      http.stubs(:get).with("/v3/nodes?query=#{query}",  subject.headers).returns(response)

      search_facts(args)
    end

    {
      'gt' => '>',
      'lt' => '<',
      'ge' => '>=',
      'le' => '<='
    }.each do |name, operator|
      it "should map '#{name}' to #{operator}" do
        args = {
          "facts.kernel.#{name}" => 'Linux',
        }

        query = CGI.escape(["and", [operator, ["fact", "kernel"], "Linux"]].to_json)

        response.stubs(:body).returns '[]'

        http.stubs(:get).with("/v3/nodes?query=#{query}",  subject.headers).returns(response)

        search_facts(args)
      end
    end

    it "should raise an error if a failure occurs" do
      response = Net::HTTPBadRequest.new('1.1', 400, 'Bad Request')
      response.stubs(:body).returns 'Something bad happened!'

      query = CGI.escape(["and"].to_json)
      http.stubs(:get).with("/v3/nodes?query=#{query}",  subject.headers).returns(response)

      expect do
        search_facts(nil)
      end.to raise_error(Puppet::Error, /\[400 Bad Request\] Something bad happened!/)

    end

    it "should log a deprecation warning if one is returned from PuppetDB" do
      response['x-deprecation'] = "This is deprecated!"
      response.stubs(:body).returns '[]'

      query = CGI.escape(["and"].to_json)
      http.stubs(:get).with("/v3/nodes?query=#{query}",  subject.headers).returns(response)

      Puppet.expects(:deprecation_warning).with do |msg|
        msg =~ /This is deprecated!/
      end

      search_facts(nil)
    end
  end
end<|MERGE_RESOLUTION|>--- conflicted
+++ resolved
@@ -17,12 +17,8 @@
   before :each do
     Puppet::Util::Puppetdb.config.stubs(:server_urls).returns [URI("https://localhost:8282")]
     Puppet::Node::Facts.indirection.stubs(:terminus).returns(subject)
-<<<<<<< HEAD
-
     Puppet::Network::HttpPool.stubs(:http_instance).returns(http)
-=======
     create_environmentdir("my_environment")
->>>>>>> e513c06b
   end
 
   describe "#save" do
