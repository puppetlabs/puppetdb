--- conflicted
+++ resolved
@@ -10,19 +10,14 @@
   gem 'puppet', '>= 3.4.2', :require => false
 
   gem 'mocha', '~> 1.0'
-<<<<<<< HEAD
-=======
 
   # Since newer versions of rake are not supported, we pin
   case RUBY_VERSION
-  when '1.8.5'
-    gem 'rake', '<= 0.8.7'
   when '1.8.7'
     gem 'rake', '<= 10.1.1'
   else
     gem 'rake'
   end
->>>>>>> c58c4ad4
 end
 
 group :acceptance do
