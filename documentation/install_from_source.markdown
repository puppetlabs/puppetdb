--- conflicted
+++ resolved
@@ -1,9 +1,5 @@
 ---
-<<<<<<< HEAD
-title: "PuppetDB: Installing PuppetDB from source"
-=======
 title: "Installing from source"
->>>>>>> 3dd75353
 layout: default
 ---
 
