---
<<<<<<< HEAD
title: "PuppetDB: Deactivate node wire format, version 3"
=======
title: "Deactivate node wire format, version 3"
>>>>>>> 3dd75353
layout: default
canonical: "/puppetdb/latest/api/wire_format/deactivate_node_format_v3.html"
---

PuppetDB receives deactivate node commands from Puppet masters in the following wire format.

Deactivate node command format
-----

### Version

This is **version 3** of the deactivate node command.

### Encoding

The command is serialized as JSON, which requires strict UTF-8 encoding. 

### Upgrade notes

Previous versions of this command required only the certname, as a raw JSON
string. It is now formatted as a JSON map, and the `producer_timestamp` property
has been added.

### Main data type: Deactivate node

     {
      "certname": <string>,
      "producer_timestamp": <datetime>
     }

#### `certname`

String. The name of the node for which the catalog was compiled.

#### `producer_timestamp`

DateTime. The time of command submission from the Puppet master to PuppetDB,
according to the clock on the Puppet master.

`producer_timestamp` is optional but *highly* recommended. When provided, it is
used to determine the precedence between this command and other commands that
modify the same node. This field is provided by, and should thus reflect the
clock of, the Puppet master.

When `producer_timestamp` is not provided, the PuppetDB server's local time is
used. If another command is received for a node while a non-timestamped
"deactivate node" command is pending processing, the results are *undefined*.

### Data type: `<string>`

A JSON string. Because the command is UTF-8, these must also be UTF-8.

### Data type: `<datetime>`

A JSON string representing a date and time (with time zone), formatted based on
the recommendations in ISO 8601. For example, for a UTC time, the string would be
formatted as `YYYY-MM-DDThh:mm:ss.sssZ`. For non-UTC time, the `Z` may be replaced
with `±hh:mm` to represent the specific timezone.<|MERGE_RESOLUTION|>--- conflicted
+++ resolved
@@ -1,9 +1,5 @@
 ---
-<<<<<<< HEAD
-title: "PuppetDB: Deactivate node wire format, version 3"
-=======
 title: "Deactivate node wire format, version 3"
->>>>>>> 3dd75353
 layout: default
 canonical: "/puppetdb/latest/api/wire_format/deactivate_node_format_v3.html"
 ---
