--- conflicted
+++ resolved
@@ -1,9 +1,5 @@
 ---
-<<<<<<< HEAD
-title: "PuppetDB: Catalog wire format, version 7"
-=======
 title: "Catalog wire format, version 7"
->>>>>>> 3dd75353
 layout: default
 canonical: "/puppetdb/latest/api/wire_format/catalog_format_v7.html"
 ---
