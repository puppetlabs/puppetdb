---
layout: default
title: "PuppetDB 3.2: API curl tips"
canonical: "/puppetdb/latest/api/query/curl.html"
---

[curl]: http://curl.haxx.se/docs/manpage.html
[dashboard]: ../../maintain_and_tune.html#monitor-the-performance-dashboard
[whitelist]: ../../configure.html#certificate-whitelist
[entities]: ./v4/entities.html

You can use [`curl`][curl] to directly interact with PuppetDB's REST API. This is useful for testing, prototyping, and quickly fetching arbitrary data.

<<<<<<< HEAD
The instructions below are simplified. For full usage details, see [the curl man page][curl]. For additional examples, please see the user guides for the individual [query REST endpoints][entities], or the other REST API services available.
=======
The instructions below are simplified. For full usage details, see [the curl manpage][curl]. For additional examples, please see the docs for the individual REST endpoints:

* [facts][]
* [fact-names][]
* [nodes][]
* [resources][]
* [metrics][]
>>>>>>> 0ea18f4a

## Using `curl` From `localhost` (non-SSL/HTTP)

With its default settings, PuppetDB accepts unsecured HTTP connections at port 8080 on `localhost`. This allows you to SSH into the PuppetDB server and run curl commands without specifying certificate information:

    curl http://localhost:8080/pdb/query/v4/nodes
    curl 'http://localhost:8080/metrics/v1/mbeans/java.lang:type=Memory'

If you have allowed unsecured access to other hosts in order to [monitor the dashboard][dashboard], these hosts can also use plain HTTP curl commands.

## Using `curl` from remote hosts (SSL/HTTPS)

To make secured requests from other hosts, you will need to supply the following via the command line:

* Your site's CA certificate (`--cacert`)
* An SSL certificate signed by your site's Puppet CA (`--cert`)
* The private key for that certificate (`--key`)

Any node managed by Puppet agent will already have all of these, and you can reuse them for contacting PuppetDB. You can also generate a new cert on the CA Puppet master with the `puppet cert generate` command.

**Note:** If you have turned on [certificate whitelisting][whitelist], you must make sure to authorize the certificate you are using:

    curl 'https://<your.puppetdb.server>:8081/pdb/query/v4/nodes' \
      --tlsv1 \
<<<<<<< HEAD
      --cacert /etc/puppet/ssl/certs/ca.pem \
      --cert /etc/puppet/ssl/certs/<node>.pem \
      --key /etc/puppet/ssl/private_keys/<node>.pem \

For Puppet Enterprise, the paths to the SSL certificates are different, so use the following example instead:

    curl 'https://<your.puppetdb.server>:8081/pdb/query/v4/nodes' \
      --tlsv1 \
=======
>>>>>>> 0ea18f4a
      --cacert /etc/puppetlabs/puppet/ssl/certs/ca.pem \
      --cert /etc/puppetlabs/puppet/ssl/certs/<node>.pem \
      --key /etc/puppetlabs/puppet/ssl/private_keys/<node>.pem

### Locating Puppet certificate files

Locate Puppet's `ssldir` as follows:

    sudo puppet config print ssldir

Within this directory:

* The CA certificate is found at `certs/ca.pem`
* The corresponding private key is found at `private_keys/<name>.pem`
* Other certificates are found at `certs/<name>.pem`

## Dealing with complex query strings

Many query strings will contain characters like `[` and `]`, which must be URL-encoded. To handle this, you can use `curl`'s `--data-urlencode` option.

If you do this with an endpoint that accepts `GET` requests, **you must also use the `-G` or `--get` option.** This is because `curl` defaults to `POST` requests when the `--data-urlencode` option is present.

    curl -G http://localhost:8080/pdb/query/v4/nodes \
      --data-urlencode 'query=["=", ["node", "active"], true]'

## Pretty querying of PuppetDB

PuppetDB returns unprettified JSON by default. PuppetDB provides the option of
prettifying your JSON responses with the `pretty` parameter. This parameter
accepts a Boolean value (`true` or `false`) to indicate whether the response
should be pretty-printed. Note that pretty printing comes at the cost of
performance on some of our endpoints, such as `/v4/catalogs`, `/v4/reports` and
`/v4/factsets`, due to the storage of some of their data as JSON/JSONB in PostgreSQL.

    curl -X POST http://localhost:8080/pdb/query/v4/nodes \
        --data-urlencode 'pretty=true'

## Querying PuppetDB with POST

PuppetDB supports querying by POST, which is useful for large
queries (exact limits depend on the client and webserver used.)

POST queries use the following syntax:

    curl -X POST http://localhost:8080/pdb/query/v4/nodes \
      -H 'Content-Type:application/json' \
      -d '{"query":["~","certname",".*.com"],"order_by":[{"field":"certname"}],"limit":1}'<|MERGE_RESOLUTION|>--- conflicted
+++ resolved
@@ -11,17 +11,7 @@
 
 You can use [`curl`][curl] to directly interact with PuppetDB's REST API. This is useful for testing, prototyping, and quickly fetching arbitrary data.
 
-<<<<<<< HEAD
 The instructions below are simplified. For full usage details, see [the curl man page][curl]. For additional examples, please see the user guides for the individual [query REST endpoints][entities], or the other REST API services available.
-=======
-The instructions below are simplified. For full usage details, see [the curl manpage][curl]. For additional examples, please see the docs for the individual REST endpoints:
-
-* [facts][]
-* [fact-names][]
-* [nodes][]
-* [resources][]
-* [metrics][]
->>>>>>> 0ea18f4a
 
 ## Using `curl` From `localhost` (non-SSL/HTTP)
 
@@ -46,17 +36,6 @@
 
     curl 'https://<your.puppetdb.server>:8081/pdb/query/v4/nodes' \
       --tlsv1 \
-<<<<<<< HEAD
-      --cacert /etc/puppet/ssl/certs/ca.pem \
-      --cert /etc/puppet/ssl/certs/<node>.pem \
-      --key /etc/puppet/ssl/private_keys/<node>.pem \
-
-For Puppet Enterprise, the paths to the SSL certificates are different, so use the following example instead:
-
-    curl 'https://<your.puppetdb.server>:8081/pdb/query/v4/nodes' \
-      --tlsv1 \
-=======
->>>>>>> 0ea18f4a
       --cacert /etc/puppetlabs/puppet/ssl/certs/ca.pem \
       --cert /etc/puppetlabs/puppet/ssl/certs/<node>.pem \
       --key /etc/puppetlabs/puppet/ssl/private_keys/<node>.pem
