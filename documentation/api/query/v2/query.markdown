---
title: "PuppetDB 2.1 » API » v2 » Query Structure"
layout: default
canonical: "/puppetdb/latest/api/query/v2/query.html"
---

[prefix]: http://en.wikipedia.org/wiki/Polish_notation
[jetty]: ../../../configure.html#jetty-http-settings
[index]: ../../index.html
[urlencode]: http://en.wikipedia.org/wiki/Percent-encoding
[operators]: ./operators.html
[tutorial]: ../tutorial.html
[curl]: ../curl.html

## Summary

<<<<<<< HEAD
PuppetDB's query API can retrieve data objects from PuppetDB for use in other applications. For example, the terminus plugins for puppet masters use this API to collect exported resources.

The query API is implemented as HTTP URLs on the PuppetDB server. By default, it can only be accessed over the network via host-verified HTTPS; [see the jetty settings][jetty] if you need to access the API over unencrypted HTTP.

> **Note:** The v2 API is deprecated. It is recommended that you use the v3 API instead.

## API URLs

The first component of an API URL is the API version, written as `v2`, `v3`, etc. This page describes version 2 of the API, so every URL will begin with `/v2`. After the version, URLs are organized into a number of **endpoints.**
=======
PuppetDB's query API can retrieve data objects from PuppetDB for use in other applications. For example, the terminus plugins for puppet masters use this API to collect exported resources, and to translate node facts into the inventory service.

The query API is implemented as HTTP URLs on the PuppetDB server. By default, it can only be accessed over the network via host-verified HTTPS; [see the jetty settings][jetty] if you need to access the API over unencrypted HTTP.

> **Note:** The v2 API is deprecated. We recommend that you use the v3 API instead.

## API URLs

The first component of an API URL is the API version, written as `v1`, `v2`, etc. This page describes version 2 of the API, so every URL will begin with `/v2`. After the version, URLs are organized into a number of **endpoints.**
>>>>>>> edfbf1e3

### Endpoints

Conceptually, an endpoint represents a reservoir of some type of PuppetDB object. Each version of the PuppetDB API defines a set number of endpoints.

See the [API index][index] for a list of the available endpoints. Each endpoint may have additional sub-endpoints under it; these are generally just shortcuts for the most common types of query, so that you can write terser and simpler query strings.

## Query Structure

A query consists of:

* An HTTP GET request to an endpoint URL...
* ...which may or may not contain a **query string** as a `query` URL parameter.

That is, nearly every query will look like a GET request to a URL that resembles the following:

    https://puppetdb:8081/v2/<ENDPOINT>?query=<QUERY STRING>

Query strings are optional for some endpoints, required for others, and prohibited for others; see each endpoint's documentation.

### Query Strings

A query string must be:

* A [URL-encoded][urlencode]...
* ...JSON array, which may contain scalar data types (usually strings) and additional arrays...
* ...which describes a complex _comparison operation..._
* ...in [_prefix notation._][prefix]

JSON arrays are delimited by square brackets (`[` and `]`), and items in the array are separated by commas. JSON strings are delimited by straight double-quotes (`"`) and must be UTF-8 text; literal double quotes and literal backslashes in the string must be escaped with a backslash (`"` is `\"` and `\` is `\\`).

"Prefix notation" means every array in a query string must begin with an [operator][operators], and the remaining elements in the array will be interpreted as that operator's arguments, in order. (The similarity to Lisp is intentional.)

A complete query string describes a comparison operation. When submitting a query, PuppetDB will check every _possible_ result from the endpoint to see if it matches the comparison from the query string, and will only return those objects that match.

For a more complete description of how to construct query strings, see [the Operators page][operators].

## Query Responses

All queries return data with a content type of `application/json`.

## Tutorial and Tips

For a walkthrough on constructing queries, see [the Query Tutorial page][tutorial]. For quick tips on using curl to make ad-hoc queries, see [the Curl Tips page][curl].<|MERGE_RESOLUTION|>--- conflicted
+++ resolved
@@ -14,18 +14,7 @@
 
 ## Summary
 
-<<<<<<< HEAD
 PuppetDB's query API can retrieve data objects from PuppetDB for use in other applications. For example, the terminus plugins for puppet masters use this API to collect exported resources.
-
-The query API is implemented as HTTP URLs on the PuppetDB server. By default, it can only be accessed over the network via host-verified HTTPS; [see the jetty settings][jetty] if you need to access the API over unencrypted HTTP.
-
-> **Note:** The v2 API is deprecated. It is recommended that you use the v3 API instead.
-
-## API URLs
-
-The first component of an API URL is the API version, written as `v2`, `v3`, etc. This page describes version 2 of the API, so every URL will begin with `/v2`. After the version, URLs are organized into a number of **endpoints.**
-=======
-PuppetDB's query API can retrieve data objects from PuppetDB for use in other applications. For example, the terminus plugins for puppet masters use this API to collect exported resources, and to translate node facts into the inventory service.
 
 The query API is implemented as HTTP URLs on the PuppetDB server. By default, it can only be accessed over the network via host-verified HTTPS; [see the jetty settings][jetty] if you need to access the API over unencrypted HTTP.
 
@@ -33,8 +22,7 @@
 
 ## API URLs
 
-The first component of an API URL is the API version, written as `v1`, `v2`, etc. This page describes version 2 of the API, so every URL will begin with `/v2`. After the version, URLs are organized into a number of **endpoints.**
->>>>>>> edfbf1e3
+The first component of an API URL is the API version, written as `v2`, `v3`, etc. This page describes version 2 of the API, so every URL will begin with `/v2`. After the version, URLs are organized into a number of **endpoints.**
 
 ### Endpoints
 
