---
<<<<<<< HEAD
title: "PuppetDB: FAQ"
=======
title: "FAQ"
>>>>>>> 3dd75353
layout: default
subtitle: "Frequently asked questions"
---

[maintaining_tuning]: ./maintain_and_tune.html
[connect_puppet_apply]: ./connect_puppet_apply.html
[support_guide]: ./pdb_support_guide.markdown
[puppetdb3]: /puppetdb/3.2/migrate.html
[threads]: ./configure.html#threads
[concurrent-writes]: ./configure.html#concurrent-writes
[mq metrics]: ./api/metrics/v1/mbeans.html#message-queue-metrics
[java heap]: ./configure.html#configuring-the-java-heap-size

## Can I migrate my data from ActiveRecord storeconfigs?

Yes, but you must use PuppetDB 3.x to do so. Please consult the
[PuppetDB 3.x documentiation][puppetdb3] for more details.

## Can I migrate from an HSQL PuppetDB to PostgreSQL PuppetDB instance?

Yes, but you must use PuppetDB 3.x to do so. Please consult the
[Migrating Data][puppetdb3] for more information.

## The PuppetDB dashboard gives me a weird SSL error when I visit it. What gives?

There are two common error cases with the dashboard:

* You're trying to talk over plain text (8080) and PuppetDB's not listening.

By default, PuppetDB only listens for plain text connections on localhost, for
security reasons. In order to talk to it this way, you'll need to either
forward the plain text port or change the interface PuppetDB binds on to one
that is accessible from the outside world. In the latter case, you'll want to
use some other means to secure PuppetDB (for instance, by restricting which
hosts are allowed to talk to PuppetDB through a firewall).

* You're trying to talk over SSL and nobody trusts anybody else.

Because PuppetDB uses the certificate authority (CA) of your Puppet
infrastructure, and a certificate signed by it, PuppetDB doesn't trust your
browser, and your browser doesn't trust PuppetDB. In this case, you'll need to
give your browser a certificate signed by your Puppet CA. Support for client
certificates is varied between browsers, so it's preferred to connect over
plain text, as outlined above.

## Does PuppetDB support Puppet apply?

Yes. However, the setup is quite different from the normal master-based setup, so
[consult the documentation][connect_puppet_apply] for more details.

## Why is PuppetDB written in Java?

Actually, PuppetDB isn't written in Java at all! It's written in a language
called Clojure, which is a dialect of Lisp that runs on the Java Virtual
Machine (JVM). Several other languages were prototyped, including Ruby and JRuby, but
they lacked the necessary performance. We chose to use a JVM language because
of its excellent libraries and high performance. Of the available JVM
languages, we used Clojure because of its expressiveness, performance, and
our team's previous experience with the language.

## Which versions of Java are supported?

JDK 8 is officially supported, and JDK 10 is expected to work.  Other
versions may work, and issues will be addressed on a best-effort
basis, but support is not guaranteed.

## Which databases are supported?

PostgreSQL is the recommended database for production use.

As with our choice of language, we prototyped several
databases before settling on PostgreSQL. These included Neo4j, Riak, and MySQL
with ActiveRecord in Ruby. We have no plans to support any other databases,
including MySQL, which lacks important features such as array columns and
recursive queries.

## Why does it error when `pg_trgm` is not installed?

The expected behavior is a warning when the `pg_trgm` extension is not installed.
If you are seeing a message that asks you to run `CREATE EXTENSION pg_trgm;`
then it's not erroring, but we do suggest you install the `pg_trgm` extension.
The error can be seen in your PostgreSQL log and the PuppetDB log and looks like the output below.

PostgreSQL:

      < 2016-08-10 14:03:04.523 PDT >ERROR: could not access file "$libdir/pg_trgm": No such file or directory
      < 2016-08-10 14:03:04.523 PDT >STATEMENT: CREATE INDEX fact_values_string_trgm ON fact_values USING gin (value_string gin_trgm_ops)

PuppetDB:

      2018-08-01 18:32:31,433 INFO  [async-dispatch-2] [p.p.s.migrate] Creating additional index `fact_paths_path_trgm`
      2018-08-01 18:32:31,513 ERROR [async-dispatch-2] [p.t.internal] Error during service start!!!
      java.sql.BatchUpdateException: Batch entry 0 CREATE INDEX fact_paths_path_trgm ON fact_paths USING gist (path gist_trgm_ops) was aborted.

This error occurs when the database believes that `pg_trgm` has been installed, but for some
reason the extension has been uninstalled or removed. Ensure the PostgreSQL extension `pg_trgm` has been installed.
Depending on your operating system, you may be able to install this extension by installing the `postgresql-contrib` package.

## The PuppetDB daemon shuts down with a "Cannot assign requested address" error. What does this mean, and how do I fix it?

~~~
FAILED org.eclipse.jetty.server.Server@6b2c636d: java.net.BindException: Cannot assign requested address
java.net.BindException: Cannot assign requested address
~~~

PuppetDB will error with this message if the IP address associated with the
ssl-host parameter in the jetty.ini isn't linked to a known interface or
resolvable.

## Why is PuppetDB using so much CPU?

There are numerous possible contributing factors to high CPU usage by PuppetDB,
both on the application server and (if different) the database. Examples
include the total number of nodes managed by Puppet, the frequency of the agent
runs, and the number of changes to the nodes on each run. For more information
on possible causes and ways to mitigate them, refer to the [support and
troubleshooting guide][support_guide].

## My Puppet master is running slower since I enabled PuppetDB. How can I profile it?

Puppet 3.x introduced a new profiling capability that we leveraged in the
puppetdb-termini client code. By simply adding `profile=true` to your
`puppet.conf`, you can enable detailed profiling of all aspects of Puppet,
including puppetdb-termini. For this to work, you must enable debugging on your
master instance as well.

**Note:** We encourage all users to use common sense when working with profiling
mechanisms. Using these tools will add more load, which can increase speed
problems in a limited capacity environment. Enabling profiling in production
environments should only be done with care and for a very short period of time.

To enable easy searching, all PuppetDB profiling events are prefixed with
`PuppetDB:`. This information is also helpful to our developers, so feel free to
include these details when reporting issues with PuppetDB.

## How can I improve command processing performance?

When PuppetDB is running in a "steady state", it should have a very
low [queue depth][mq metrics] (ideally 0). Something like a database
outage can cause a temporary spike in queue depth. Having a queue
depth without an outage or other significant event likely means that
PuppetDB can't keep up with the work that is being enqueued. This is a
good indication that some performance tuning needs to take
place. There are several areas to consider when performance
tuning. PuppetDB is sensitive to PostgreSQL performance issues, so
usually that is a good place to start. Assuming that the PostgreSQL
instance isn't under a heavy load, the focus can shift to tuning
PuppetDB itself.

The [threads][threads] setting indicates how many commands can be
processed concurrently. If PuppetDB is consuming too many resources on
a shared system, this number can be reduced. For servers that are
dedicated PuppetDB instances, setting this value to the number of
logical cores could significantly improve command
throughput. Increasing the number of threads should also be paired
with increasing the [amount of memory allocated to PuppetDB][java heap].

The [concurrent-writes][concurrent-writes] setting indicates how many
threads can write to the disk at one time. Faster enqueuing will result in
faster puppet runs as the PuppetDB terminus enqueues the message as
part of the puppet run. The impact of this setting is heavily related
to disk performance on the system. On a system with an SSD, this
setting will have very little impact on performance or load on the
system. On a system with a spinning disk, this setting can heavily
impact load average and command throughput. Having this setting higher
than the default (i.e. 16 or 32) could result in faster enqueuing, but
will also result in a significant spike in load average as the kernel
will have I/O write requests "backed up". Changing this setting to
lower than the default should reduce the load on the system but will
reduce the throughput on the PuppetDB instance. That could potentially
increase the time it takes to enqueue a command and thus slow the
puppet runs.<|MERGE_RESOLUTION|>--- conflicted
+++ resolved
@@ -1,9 +1,5 @@
 ---
-<<<<<<< HEAD
-title: "PuppetDB: FAQ"
-=======
 title: "FAQ"
->>>>>>> 3dd75353
 layout: default
 subtitle: "Frequently asked questions"
 ---
