---
title: "PuppetDB 3.2: Configuring PuppetDB"
layout: default
canonical: "/puppetdb/latest/configure.html"
---

[logback]: http://logback.qos.ch/manual/configuration.html
[dashboard]: ./maintain_and_tune.html#monitor-the-performance-dashboard
[repl]: ./repl.html
[pg_trgm]: http://www.postgresql.org/docs/current/static/pgtrgm.html
[postgres_ssl]: ./postgres_ssl.html
[module]: ./install_via_module.html
[low_catalog_dupe]: ./trouble_low_catalog_duplication.html
[puppetdb.conf]: ./connect_puppet_master.html#edit-puppetdbconf

Summary
-----

PuppetDB has three main groups of settings:

* The init script's configuration file, which sets the JVM heap size and the location of PuppetDB's main config file.
* Logging settings, which go in the [logback.xml](#logging-config) file and can be changed without restarting PuppetDB.
* All other settings, which go in PuppetDB's configuration file(s) and take effect after the service is restarted.

Init Script Config File
-----

If you installed PuppetDB from packages or used the `rake install`
installation method, an init script was created for PuppetDB. This
script has its own configuration file, the location of which varies by
platform and by package:

OS and Package               | File
-----------------------------|----------------------------
Red Hat-like (open source)   | `/etc/sysconfig/puppetdb`
Red Hat-like (PE)            | `/etc/sysconfig/pe-puppetdb`
Debian/Ubuntu (open source)  | `/etc/default/puppetdb`
Debian/Ubuntu (PE)           | `/etc/default/pe-puppetdb`

 In this file, you can change the following settings:

- **`JAVA_BIN`**: the location of the Java binary.
- **`JAVA_ARGS`**: command line options for the Java binary, most notably the `-Xmx` (max heap size) flag.
- **`USER`**: the user PuppetDB should be running as.
- **`INSTALL_DIR`**: the directory into which PuppetDB is installed.
- **`CONFIG`**: the location of the PuppetDB config file, which may be a single file or a directory of .ini files.

### Configuring the Java heap size

To change the JVM heap size for PuppetDB, edit the [init script config
file](#init-script-config-file) by setting a new value for the `-Xmx`
flag in the `JAVA_ARGS` variable.

For example, to cap PuppetDB at 192MB of memory:

    JAVA_ARGS="-Xmx192m"

To use 1GB of memory:

    JAVA_ARGS="-Xmx1g"

### Configuring JMX access

While all JMX metrics are exposed using the `/metrics` namespace, you can also
expose direct JMX access using standard JVM means as documented
[here](http://docs.oracle.com/javase/6/docs/technotes/guides/management/agent.html).
This can be done using the `JAVA_ARGS` init script setting, similar to configuring the heap size.

For example, adding the following JVM options will open
up a JMX socket on port 1099:

    JAVA_ARGS="-Dcom.sun.management.jmxremote -Dcom.sun.management.jmxremote.port=1099"


The Logback logging-config file
-----

Logging is configured with a logback.xml file, whose location is
defined with the [`logging-config`](#logging-config) setting. If you
change the log settings while PuppetDB is running, it will apply the
new settings without requiring a restart.

[See the Logback documentation][logback] for more information about logging options.


The PuppetDB configuration file(s)
-----

PuppetDB is configured using an INI-style config format with several
`[sections]`. This is very similar to the format used by Puppet. All
of the sections and settings described below belong in the PuppetDB
config file(s).

> **Note:** Whenever you change PuppetDB's configuration settings, you must restart the service for the changes to take effect.

You can change the location of the main config file in [the init
script config file](#init-script-config-file). This location can point
to a single configuration file or a directory of .ini files. If you
specify a directory (in _conf.d_ style), PuppetDB will merge the .ini
files in alphabetical order.

If you've installed PuppetDB from a package, by default it will use
the _conf.d_ config style. The default config directory is
`/etc/puppetlabs/puppetdb/conf.d`. If you're running from source, you
may use the `-c` command-line argument to specify your config file or
directory.

An example configuration file:

    [global]
    vardir = /var/lib/puppetdb
    logging-config = /var/lib/puppetdb/logback.xml

    [database]
    classname = org.postgresql.Driver
    subprotocol = postgresql
    subname = //localhost:5432/puppetdb

    [puppetdb]
    certificate-whitelist = /path/to/file/containing/certnames
    disable-update-checking = false

    [jetty]
    port = 8080

### Playing nice with the PuppetDB module

If you [installed PuppetDB with the puppetlabs-puppetdb
module][module], PuppetDB's settings will be managed by Puppet. Most
of the settings you care about can be configured with the module's
class parameters; see [the module's
documentation](https://forge.puppetlabs.com/puppetlabs/puppetdb) for
details.

If you _do_ need to change those rare settings that the module doesn't
manage, you can do the following:

Create a new class in a new module (something like
`site::puppetdb::server::extra`), declare any number of `ini_setting`
resources as shown below, set the class to refresh the
`puppetdb::server` class, and assign it to your PuppetDB server.

~~~ ruby
    # Site-specific PuppetDB settings. Declare this class on any node that gets the puppetdb::server class.
    class site::puppetdb::server::extra {

      # Restart the PuppetDB service if settings change
      Class[site::puppetdb::server::extra] ~> Class[puppetdb::server]

      # Get PuppetDB confdir
      include puppetdb::params
      $confdir = $puppetdb::params::confdir

      # Set resource defaults
      Ini_setting {
        ensure  => present,
        require => Class['puppetdb::server::validate_db'],
      }

      ini_setting {'puppetdb-extra-setting':
        path    => "${confdir}/global.ini",
        section => 'global',
        setting => <some-extra-setting>,
        value   => 'true',
      }
    }
~~~

`[global]` settings
-----

The `[global]` section is used to configure application-wide behavior.

### `vardir`

This defines the parent directory for the MQ's data directory. The
directory must exist and be writable by the PuppetDB user in order for
the application to run.

### `logging-config`

This describes the full path to a
[logback.xml](http://logback.qos.ch/manual/configuration.html)
file. Covering all the options available for configuring Logback is
outside the scope of this guide: see the [Logback documentation][logback] for
exhaustive information.

If this setting isn't provided, PuppetDB defaults to logging at INFO
level to standard out.

If you installed from packages, PuppetDB will use the logback.xml file
in the `/etc/puppetdb/` or `/etc/puppetlabs/puppetdb`
directory. Otherwise, you can find an example file in the `ext`
directory of the source.

You can edit the logging configuration file while PuppetDB is running,
and it will automatically react to changes after a few seconds.

### `update-server`

The URL to query when checking for newer versions; defaults to
`http://updates.puppetlabs.com/check-for-updates`. Overriding this
setting may be useful if your PuppetDB server is firewalled and can't
make external HTTP requests. In this case you can configure a proxy
server to send requests to the `updates.puppetlabs.com` URL and
override this setting to point to your proxy server.


`[puppetdb]` settings
-----

The `[puppetdb]` section is used to configure PuppetDB
application-specific behavior.

### `certificate-whitelist`

Optional. This describes the path to a file that contains a list of
certificate names, one per line. Incoming HTTPS requests will have
their certificates validated against this list of names and only those
with an **exact** matching entry will be allowed through. (For a Puppet
master, this compares against the value of the `certname` setting,
rather than the `dns_alt_names` setting.)

If not supplied, PuppetDB uses standard HTTPS without any additional
authorization. All HTTPS clients must still supply valid, verifiable
SSL client certificates.

### `include-historical-catalogs` (PE only)

> **Warning:** This setting is intended for use only in Puppet Enterprise (PE).
> This setting will be ignored without a PE PuppetDB package.

Setting this to `false` disables the storage of historical catalogs. Defaults to
`true`.

### `disable-update-checking`

Setting this to `true` disables checking for updated versions of PuppetDB.
Defaults to `false`.


`[database]` settings
-----

The `[database]` section configures PuppetDB's database settings.
PuppetDB stores its data in PostgreSQL.

> **FAQ: Why no MySQL or Oracle support?**
>
> MySQL lacks several features that PuppetDB relies on, most notably including recursive queries. We have no plans to ever support MySQL.
>
> Depending on demand, Oracle support may be forthcoming in a future version of PuppetDB. This hasn't been decided yet.

### Using PostgreSQL

Before using the PostgreSQL backend, you must set up a PostgreSQL
server, ensure that it will accept incoming connections, create a user
for PuppetDB to use when connecting, and create a database for
PuppetDB. Completely configuring PostgreSQL is beyond the scope of
this guide, but if you are logged in as root on a running PostgreSQL
server, you can create a user and database as follows:

    $ sudo -u postgres sh
    $ createuser -DRSP puppetdb
    $ createdb -E UTF8 -O puppetdb puppetdb
    $ exit

If you are running PostgreSQL, you should install the RegExp-optimized index
extension [`pg_trgm`][pg_trgm]. This may require installing the
`postgresql-contrib` (or equivalent) package, depending on your distribution:

    $ sudo -u postgres sh
    $ psql puppetdb -c 'create extension pg_trgm'
    $ exit

Next, you will most likely need to modify the `pg_hba.conf` file to
allow for MD5 authentication from at least localhost. To locate the
file you can either issue a `locate pg_hba.conf` command (if your
distribution supports it) or consult your distribution's documentation
for the PostgreSQL `confdir`.

The following example `pg_hba.conf` file allows MD5 authentication
from localhost for both IPv4 and IPv6 connections:

    # TYPE  DATABASE   USER   CIDR-ADDRESS  METHOD
    local   all        all                  md5
    host    all        all    127.0.0.1/32  md5
    host    all        all    ::1/128       md5

Restart PostgreSQL and ensure you can log in by running:

    $ sudo service postgresql restart
    $ psql -h localhost puppetdb puppetdb

To configure PuppetDB to use this database, put the following in the `[database]` section:

    classname = org.postgresql.Driver
    subprotocol = postgresql
    subname = //<HOST>:<PORT>/<DATABASE>
    username = <USERNAME>
    password = <PASSWORD>

Replace `<HOST>` with the DB server's hostname. Replace `<PORT>` with
the port on which PostgreSQL is listening. Replace `<DATABASE>` with
the name of the database you've created for use with PuppetDB.

#### Using SSL With PostgreSQL

It's possible to use SSL to protect connections to the database. There
are several extra steps and considerations when doing so. See the
[PostgreSQL SSL setup page][postgres_ssl] for complete details.

The main difference in the config file is that you must be sure to add
`?ssl=true` to the `subname` setting:

    subname = //<HOST>:<PORT>/<DATABASE>?ssl=true

### `gc-interval`

This controls how often, in minutes, to compact the database. The compaction
process reclaims space and deletes unnecessary rows. If not supplied, the
default is every 60 minutes.

If `gc-interval` is set to zero, all database GC processes will be disabled. When
using this value, you should explicitly set a `dlo-compression-interval` if your
system will receive any commands.

### `dlo-compression-interval`

Any PuppetDB instance which receives commands must perform periodic maintenance
on the message queue. This setting controls the interval at which that process
is performed. By default, it is equal to `gc-interval` (60 minutes by default).
You may wish to set this explicitly if you are using a zero `gc-interval`.

### `node-ttl`

Mark as 'expired' nodes that haven't seen any activity (no new catalogs,
facts, or reports) in the specified amount of time. Expired nodes behave the same
as manually-deactivated nodes.

You may specify the time as a string using any of the following suffixes:

    `d`  - days
    `h`  - hours
    `m`  - minutes
    `s`  - seconds
    `ms` - milliseconds

For example, a value of `30d` would set the time-to-live to 30 days, and a value of
`48h` would set the time-to-live to 48 hours.

Nodes will be checked for staleness every `gc-interval` minutes. Manual
deactivation will continue to work as always.

If unset, auto-expiration of nodes is disabled.

### `node-purge-ttl`

Automatically delete nodes that have been deactivated or expired for the
specified amount of time. This will also delete all facts, catalogs, and reports
for the relevant nodes. This TTL may be specified the same way as `node-ttl` above.

If unset, auto-deletion of nodes is disabled.

### `report-ttl`

Automatically delete reports that are older than the specified amount of time.
You may specify the time as a string using any of the suffixes described in the
`node-ttl` section above.

Outdated reports will be deleted during the database garbage collection, which
runs every `gc-interval` minutes.

If unset, the default value is 14 days.

### `subname`

This describes where to find the database. It should be something like
`//<HOST>:<PORT>/<DATABASE>`, replacing `<HOST>` with the DB server's
hostname, `<PORT>` with the port on which PostgreSQL is listening, and
`<DATABASE>` with the name of the database. Append `?ssl=true` to
this if your PostgreSQL server is using SSL.

### `username`

This is the username to use when connecting. Only used with PostgreSQL.

### `password`

This is the password to use when connecting. Only used with PostgreSQL.

### `maximum-pool-size`

From the [HikariCP documentation](https://github.com/brettwooldridge/HikariCP):

> "This property controls the maximum size that the pool is allowed to reach,
> including both idle and in-use connections. Basically this value will
> determine the maximum number of actual connections to the database backend. A
> reasonable value for this is best determined by your execution environment."

When the pool reaches this size, and no idle connections are available, attempts
to get a connection will wait for `connection-timeout` milliseconds before timing
out.

The default value is 10.

### `conn-max-age`

The maximum time (in minutes), for a pooled connection to remain
unused before it is closed off.

If not supplied, the default value is 60 minutes.

### `conn-lifetime`

The maximum time (in minutes) a pooled connection should remain
open. Any connections older than this setting will be closed
off. Connections currently in use will not be affected until they are
returned to the pool.

If not supplied, we won't terminate connections based on their age
alone.

### `connection-timeout`

The maximum time to wait (in milliseconds) to acquire a connection
from the pool of database connections. If not supplied, defaults to
1000.

<<<<<<< HEAD
## Deprecated settings

### `classname`

**Note**: This setting is deprecated and ignored by PuppetDB. It will be removed
from PuppetDB in a future release.

This sets the JDBC class to use. It should be
`org.postgresql.Driver`, which is the default. You should not need to
change it.

### `subprotocol`

**Note**: This setting is deprecated and ignored by PuppetDB. It will be removed
from PuppetDB in a future release.

This should be `postgresql`, which is the default. You should not
need to change it.

### `log-slow-statements`

**Note**: This setting is deprecated and ignored by PuppetDB. It will be removed
from PuppetDB in a future release.

This sets the number of seconds before an SQL query is considered "slow." Slow SQL queries are logged as warnings, to assist in debugging and tuning. Note that PuppetDB does not interrupt slow queries, but simply reports them after they complete.

The default value is 10 seconds. A value of zero will disable logging of slow queries.

### `conn-keep-alive`

**Note**: This setting is deprecated and ignored by PuppetDB. It will be removed
from PuppetDB in a future release.

This sets the time (in minutes) for a connection to remain idle before sending a test query to the database. This is useful to prevent a database from timing out connections on its end.

If not supplied, the default value is 45 minutes.

###`statements-cache-size`
=======
###  `statements-cache-size`
>>>>>>> 8cbd5bba

**Note**: This setting is deprecated and ignored by PuppetDB. It will be removed
from PuppetDB in a future release.

This setting defines how many prepared statements are cached automatically. For a large amount of dynamic queries this number could be increased to increase performance, at the cost of memory consumption and database resources.

If not supplied, the default value is zero.

`[read-database]` settings
-----

The `[read-database]` section configures PuppetDB's _read-database_
settings, useful when running a PostgreSQL [Hot
Standby](http://wiki.postgresql.org/wiki/Hot_Standby) cluster.
Currently, only configuring a PostgreSQL read-database is supported.  See
the PostgreSQL documentation [here](http://wiki.postgresql.org/wiki/Hot_Standby)
for details on configuring the cluster. The `[read-database]` portion
of the configuration is in addition to the `[database]` settings. If
`[read-database]` is specified, `[database]` must also be specified.

To configure PuppetDB to use a read-only database from the cluster,
add the following to the `[read-database]` section:

    classname = org.postgresql.Driver
    subprotocol = postgresql
    subname = //<HOST>:<PORT>/<DATABASE>
    username = <USERNAME>
    password = <PASSWORD>

Replace `<HOST>` with the DB server's hostname. Replace `<PORT>` with
the port on which PostgreSQL is listening. Replace `<DATABASE>` with
the name of the database you've created for use with PuppetDB.

#### Using SSL With PostgreSQL

It's possible to use SSL to protect connections to the database. There
are several extra steps and considerations when doing so; see the
[PostgreSQL SSL setup page][postgres_ssl] for complete details.

The main difference in the config file is that you must be sure to add
`?ssl=true` to the `subname` setting:

    subname = //<HOST>:<PORT>/<DATABASE>?ssl=true

### `subname`

This describes where to find the database. Set this to `//<HOST>:<PORT>/<DATABASE>` when using PostgreSQL, replacing `<HOST>` with the DB server's hostname, `<PORT>` with the port on which PostgreSQL is listening, and `<DATABASE>` with the name of the database.

Append `?ssl=true` to this if your PostgreSQL server is using SSL.

### `username`

This is the username to use when connecting.

### `password`

This is the password to use when connecting.

### `maximum-pool-size`

From the [HikariCP documentation](https://github.com/brettwooldridge/HikariCP):

> "This property controls the maximum size that the pool is allowed to reach,
> including both idle and in-use connections. Basically this value will
> determine the maximum number of actual connections to the database backend. A
> reasonable value for this is best determined by your execution environment."

When the pool reaches this size, and no idle connections are available, attempts
to get a connection will wait for `connection-timeout` milliseconds before timing
out.

The default value is 10.

### `conn-max-age`

The maximum time (in minutes) for a pooled connection to remain
unused before it is closed off.

If not supplied, the default value is 60 minutes.

### `conn-lifetime`

The maximum time (in minutes) a pooled connection should remain
open. Any connections older than this setting will be closed
off. Connections currently in use will not be affected until they are
returned to the pool.

If not supplied, we won't terminate connections based on their age
alone.

### `connection-timeout`

The maximum time to wait (in milliseconds) to acquire a connection
from the pool of database connections. If not supplied, defaults to
500.

## Deprecated settings

### `classname`

**Note**: This setting is deprecated and ignored by PuppetDB. It will be removed
from PuppetDB in a future release.

This sets the JDBC class to use. It should be
`org.postgresql.Driver`, which is the default. You should not need to
change it.

### `subprotocol`

**Note**: This setting is deprecated and ignored by PuppetDB. It will be removed
from PuppetDB in a future release.

This should be `postgresql`, which is the default. You should not
need to change it.

### `log-slow-statements`

**Note**: This setting is deprecated and ignored by PuppetDB. It will be removed
from PuppetDB in a future release.

This sets the number of seconds before an SQL query is considered "slow." Slow SQL queries are logged as warnings, to assist in debugging and tuning. Note PuppetDB does not interrupt slow queries, but simply reports them after they complete.

The default value is 10 seconds. A value of zero will disable logging of slow queries.

### `conn-keep-alive`

**Note**: This setting is deprecated and ignored by PuppetDB. It will be removed
from PuppetDB in a future release.

This sets the time (in minutes) for a connection to remain idle before sending a test query to the database. This is useful to prevent a database from timing out connections on its end.

If not supplied, the default setting is 45 minutes.

###`statements-cache-size`

**Note**: This setting is deprecated and ignored by PuppetDB. It will be removed
from PuppetDB in a future release.

This setting defines how many prepared statements are cached automatically. For a large amount of dynamic queries this number could be increased to increase performance, at the cost of memory consumption and database resources.

If not supplied, the default setting is zero.


`[command-processing]` Settings
-----

The `[command-processing]` section configures the command-processing
subsystem.

Every change to PuppetDB's data stores arrives via **commands** that
are inserted into a message queue (MQ). Command processor threads pull
items off of that queue, persisting those changes.

### `threads`

This defines how many command processing threads to use. Each thread
can process a single command at a time. [The number of threads can be
tuned based on what you see in the performance dashboard.][dashboard]

This setting defaults to half the number of cores in your system.

### `dlo-compression-threshold`

This setting specifies the maximum duration to keep messages in the
dead-letter office before archiving them. This process will check for
compressible messages on startup and after every `gc-interval`, but
will only perform the archive once per
`dlo-compression-threshold`. The same format can be used as for the
`node-ttl` setting above. If set to zero seconds, this behavior will be
disabled. The default value is one day.

### `store-usage`

Sets the maximum amount of space in megabytes that
PuppetDB's ActiveMQ can use for persistent message storage.

### `temp-usage`

Sets the maximum amount of space in megabytes that
PuppetDB's ActiveMQ can use for temporary message storage.

### `max-frame-size`

Sets the maximum frame size for persisted ActiveMQ messages
supplied in bytes. Default value is 209715200 (or 200MB).

### `reject-large-commands`

This is a Boolean that enables rejecting (returning an HTTP 413 error)
commands that are too large to process, such as a
catalog that is too large, causing PuppetDB to run out of
memory. This setting can be used along with `max-command-size`.

This setting is true by default.

### `max-command-size`

This is an integer that specifies (in bytes) which commands are "too
large" to process with PuppetDB. By default this setting is a fraction
of the total heap space, but can be specified manually for users who
want to support larger catalog sizes. This setting has no effect when
`reject-large-commands` is set to false.


`[jetty]` (HTTP) settings
-----

The `[jetty]` section configures HTTP for PuppetDB.

> **Note:** If you are using Puppet Enterprise and want to enable the PuppetDB dashboard from the PE console, refer to [our guide to changing PuppetDB's parameters](/pe/latest/maintain_console-db.html#changing-puppetdbs-parameters) for more information. PE users should not edit `jetty.ini`.

### `host`

Sets the IP interface to listen on for **unencrypted** HTTP
traffic. If not supplied, we bind to `localhost`, which will reject
connections from anywhere but the PuppetDB server itself. To listen on
all available interfaces, use `0.0.0.0`.

To avoid DNS resolution confusion, if you wish to set this to something other than `localhost`, we reccomend using an IP address instead of a hostname.

> **Note:** Unencrypted HTTP is the only way to view the [performance
    dashboard][dashboard], since PuppetDB uses host verification for
    SSL. However, it can also be used to make any call to PuppetDB's
    API, including inserting exported resources and retrieving
    arbitrary data about your Puppet-managed nodes. **If you enable
    cleartext HTTP, you MUST configure your firewall to protect
    unverified access to PuppetDB.**

### `port`

Establishes which port to use for **unencrypted** HTTP traffic. If not
supplied, we won't listen for unencrypted traffic at all.

### `max-threads`

Sets the maximum number of threads assigned to responding to HTTP
and HTTPS requests, effectively changing how many concurrent requests
can be made at one time. Defaults to 50.

> **Note:** Due to the behaviour of our web server (Jetty 9), this setting
    must be higher then the number of CPUs on your system or it will
    stop processing any HTTP requests.

### `ssl-host`

Sets which IP interface to listen on for **encrypted** HTTPS traffic. If
not supplied, we bind to `localhost`. To listen on all available
interfaces, use `0.0.0.0`.

To avoid DNS resolution confusion, if you wish to set this to something other than `localhost`, we reccomend using an IP address instead of a hostname

### `ssl-port`

Establishes which port to use for **encrypted** HTTPS traffic. If not
supplied, we won't listen for encrypted traffic at all.

### `ssl-cert`

Sets the path to the server certificate PEM file used by the
PuppetDB web service for HTTPS. During the SSL handshake for a
connection, certificates extracted from this file are presented to the
client for the client's use in validating the server. This file may
contain a single certificate or a chain of certificates ordered from
the end certificate first to the most-root certificate last. For
example, a certificate chain could contain:

* An end certificate.
* An intermediate CA certificate with which the end certificate was issued.
* A root CA certificate with which the intermediate CA certificate was issued.

In the PEM file, the end certificate should appear first, the
intermediate CA certificate should appear second, and the root CA
certificate should appear last.

If a chain is present, it is not required to be complete. If a path
has been specified for the `ssl-cert-chain` setting, the server will
construct the cert chain starting with the first certificate found in
the `ssl-cert` PEM and followed by any certificates in the
`ssl-cert-chain` PEM. In the latter case, any certificates in the
`ssl-cert` PEM beyond the first one are ignored.

### `ssl-key`

This sets the path to the private key PEM file that corresponds with
the `ssl-cert`, if used by the PuppetDB web service for HTTPS.

### `ssl-ca-cert`

This sets the path to the CA certificate PEM file used for client
authentication. Authorized clients must be signed by the CA that corresponds to this certificate.

### `cipher-suites`

Optional. A comma-separated list of cryptographic ciphers to allow for
incoming SSL connections. Valid names are listed in the [official JDK
cryptographic providers
documentation](http://docs.oracle.com/javase/7/docs/technotes/guides/security/SunProviders.html#SupportedCipherSuites). Note that you must use the all-caps cipher suite name.

If not supplied, PuppetDB uses the default cipher suites for your
local system on JDK versions older than 1.7.0u6. On newer JDK
versions, PuppetDB will use only non-DHE cipher suites.

### `ssl-protocols`

Optional. A comma-separated list of protocols to allow for incoming
SSL connections. Valid names are listed in the [official JDK
cryptographic protocol
documentation](http://docs.oracle.com/javase/7/docs/technotes/guides/security/SunProviders.html#SunJSSEProvider). Note that you must use the names with verbatim capitalization. For
example: `TLSv1, TLSv1.1, TLSv1.2`.

If not supplied, PuppetDB uses a default of `TLSv1, TLSv1.1, TLSv1.2`. By default, SSLv3 is not included in that list due to known vulnerabilities. Users wanting to use SSLv3 need to explicitly specify it in their list.

### `ssl-crl-path`

Optional. This describes a path to a Certificate Revocation List
file. Incoming SSL connections will be rejected if the client
certificate matches a revocation entry in the file.

### `ssl-cert-chain`

This sets the path to a PEM with CA certificates for use in presenting a
client with the server's chain of trust. Certs found in this PEM file are
appended after the first certificate from the `ssl-cert` PEM in the
construction of the certificate chain. This is an optional setting. The
certificates in the `ssl-cert-chain` PEM file should be ordered from the
least-root CA certificate first to the most-root CA certificate last. For
example, a certificate chain could contain:

* An end certificate.
* An intermediate CA certificate with which the end certificate was issued.
* A root CA certificate with which the intermediate CA certificate was issued.

The end certificate should appear in the `ssl-cert` PEM file. In the
`ssl-cert-chain` PEM file, the intermediate CA certificate should appear
first and the root CA certificate should appear last.

The chain is not required to be complete.

> **Note:** This setting overrides the alternate configuration settings
`keystore` and `key-password`.

### `access-log-config`

Optional. This is a path to an XML file containing configuration
information for the `logback-access` module. If present, a logger will
be set up to log information about any HTTP requests Jetty receives
according to the logging configuration, as long as the XML file
pointed to exists and is valid. Information on configuring the
`logback-access` module is available
[here](http://logback.qos.ch/access.html#configuration).

A configuration file may resemble the following:

    <configuration debug="false">
      <appender name="FILE" class="ch.qos.logback.core.FileAppender">
        <file>./dev-resources/access.log</file>
          <encoder>
            <pattern>%h %l %u %user %date "%r" %s %b</pattern>
          </encoder>
        </appender>
        <appender-ref ref="FILE" />
    </configuration>

This example configures a `FileAppender` that outputs to a file,
`access.log`, in the `dev-resources` directory. It will log the remote
host making the request, the log name, the remote user making the
request, the date/time of the request, the URL and method of the
request, the status of the response, and the size in bytes of the
response.

### `graceful-shutdown-timeout`

After receiving a shutdown, this is the number of milliseconds the
server will wait for in-flight requests to complete before actually
shutting down. New requests will be blocked during this time. Defaults
to 30000.

### `request-header-max-size`

This sets the maximum size of an HTTP request header. If a header is
sent that exceeds this value, Jetty will return an HTTP 413 error
response. This defaults to 8192 bytes, and only needs to be configured
if an exceedingly large header is being sent in an HTTP request.

`[nrepl]` settings
-----

The `[nrepl]` section configures remote runtime modification. For
more detailed info, see [our guide to debugging with the remote REPL][repl].

Enabling a remote
[REPL](http://en.wikipedia.org/wiki/Read%E2%80%93eval%E2%80%93print_loop)
allows you to manipulate the behavior of PuppetDB at runtime. This
should only be done for debugging purposes, and is thus disabled by
default. An example configuration stanza:

    [nrepl]
    type = nrepl
    port = 8082
    host = 127.0.0.1

### `enabled`

To enable the REPL, set to true. Defaults to false.

### `port`

The port to use for the REPL.

### `host`

Specifies the host or IP address for the REPL service to listen on. By
default this is `127.0.0.1` only. As this is an insecure channel this
is the only recommended setting for production environments. 

If you wish to listen on all interfaces, you can specify `0.0.0.0`, for example, although this is generally not recommended for production. <|MERGE_RESOLUTION|>--- conflicted
+++ resolved
@@ -427,7 +427,6 @@
 from the pool of database connections. If not supplied, defaults to
 1000.
 
-<<<<<<< HEAD
 ## Deprecated settings
 
 ### `classname`
@@ -465,10 +464,7 @@
 
 If not supplied, the default value is 45 minutes.
 
-###`statements-cache-size`
-=======
-###  `statements-cache-size`
->>>>>>> 8cbd5bba
+### `statements-cache-size`
 
 **Note**: This setting is deprecated and ignored by PuppetDB. It will be removed
 from PuppetDB in a future release.
