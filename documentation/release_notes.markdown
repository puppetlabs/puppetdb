--- conflicted
+++ resolved
@@ -17,15 +17,12 @@
 [queue_support_guide]: ./pdb_support_guide.html#message-queue
 [upgrade_policy]: ./versioning_policy.html#upgrades
 [facts]: ./api/query/v4/facts.html
-<<<<<<< HEAD
-=======
 
 ## PuppetDB 6.3.4
 
 ### Bug fixes
 
 - Puppet DB database migrations failed due to a bug in the most recent releases of PostgreSQL 9.4.23, 9.5.18, 9.6.14, 10.9, and 11.4. This release does not change migration behavior, but includes changes to PuppetDB's database migration to avoid triggering the issue. See [PostgreSQL bug #15865](https://www.postgresql.org/message-id/15865-17940eacc8f8b081%40postgresql.org) for details about the issue. [PDB-4422](https://tickets.puppetlabs.com/browse/PDB-4422)
->>>>>>> b2182627
 
 ## PuppetDB 6.3.3
 
