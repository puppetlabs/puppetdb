#!/bin/bash

<% if @pe -%>
export PATH=/opt/puppet/bin:$PATH
<% end -%>

# Setup the SSL stuff
<<<<<<< HEAD
<%= @sbin_dir -%>/puppetdb-ssl-setup

# Correct permissions
find  <%= @config_dir -%> -type f | xargs chmod 640
chown -R <%= @name -%>:<%= @name -%> <%= @etc_dir -%>
chown -R <%= @name -%>:<%= @name -%> <%= @install_dir %>
<% unless  @pe -%>
chown -R <%= @name -%>:<%= @name -%> <%= @link  %>
<% end -%>
chown -R <%= @name -%>:<%= @name -%> /var/log/<%= @name %>
=======

if [ ! -f "<%= @etc_dir -%>/ssl/puppetdb_keystore_pw.txt" ] ; then
  <%= @sbin_dir -%>/puppetdb-ssl-setup

  pw=`cat <%= @etc_dir -%>/ssl/puppetdb_keystore_pw.txt`


  find  <%= @config_dir -%> -type f | xargs chmod 640
  chown -R <%= @name -%>:<%= @name -%> <%= @etc_dir %>
  chown -R <%= @name -%>:<%= @name -%> <%= @lib_dir %>
  chown -R <%= @name -%>:<%= @name -%> <%= @install_dir %>
  <% unless  @pe -%>
  chown -R <%= @name -%>:<%= @name -%> <%= @link  %>
  <% end -%>
  chown -R <%= @name -%>:<%= @name -%> /var/log/<%= @name %>



cat > <%= @config_dir -%>/jetty.ini << EOF
[jetty]
# Hostname to list for clear-text HTTP.  Default is localhost
#host = localhost
# Port to listen on for clear-text HTTP.
port = 8080
ssl-host = `facter fqdn`
ssl-port = 8081
keystore = <%= File.dirname(@config_dir) -%>/ssl/keystore.jks
truststore = <%= File.dirname(@config_dir) -%>/ssl/truststore.jks
key-password = $pw
trust-password = $pw
EOF


fi
>>>>>>> 4b45e69c
<|MERGE_RESOLUTION|>--- conflicted
+++ resolved
@@ -5,50 +5,14 @@
 <% end -%>
 
 # Setup the SSL stuff
-<<<<<<< HEAD
 <%= @sbin_dir -%>/puppetdb-ssl-setup
 
 # Correct permissions
 find  <%= @config_dir -%> -type f | xargs chmod 640
 chown -R <%= @name -%>:<%= @name -%> <%= @etc_dir -%>
 chown -R <%= @name -%>:<%= @name -%> <%= @install_dir %>
+chown -R <%= @name -%>:<%= @name -%> <%= @lib_dir %>
 <% unless  @pe -%>
 chown -R <%= @name -%>:<%= @name -%> <%= @link  %>
 <% end -%>
-chown -R <%= @name -%>:<%= @name -%> /var/log/<%= @name %>
-=======
-
-if [ ! -f "<%= @etc_dir -%>/ssl/puppetdb_keystore_pw.txt" ] ; then
-  <%= @sbin_dir -%>/puppetdb-ssl-setup
-
-  pw=`cat <%= @etc_dir -%>/ssl/puppetdb_keystore_pw.txt`
-
-
-  find  <%= @config_dir -%> -type f | xargs chmod 640
-  chown -R <%= @name -%>:<%= @name -%> <%= @etc_dir %>
-  chown -R <%= @name -%>:<%= @name -%> <%= @lib_dir %>
-  chown -R <%= @name -%>:<%= @name -%> <%= @install_dir %>
-  <% unless  @pe -%>
-  chown -R <%= @name -%>:<%= @name -%> <%= @link  %>
-  <% end -%>
-  chown -R <%= @name -%>:<%= @name -%> /var/log/<%= @name %>
-
-
-
-cat > <%= @config_dir -%>/jetty.ini << EOF
-[jetty]
-# Hostname to list for clear-text HTTP.  Default is localhost
-#host = localhost
-# Port to listen on for clear-text HTTP.
-port = 8080
-ssl-host = `facter fqdn`
-ssl-port = 8081
-keystore = <%= File.dirname(@config_dir) -%>/ssl/keystore.jks
-truststore = <%= File.dirname(@config_dir) -%>/ssl/truststore.jks
-key-password = $pw
-trust-password = $pw
-EOF
-
-
-fi
->>>>>>> 4b45e69c
+chown -R <%= @name -%>:<%= @name -%> /var/log/<%= @name %>