#!/bin/bash

set -ueo pipefail
set -x

ulimit -u 4096

case "$PDB_TEST_LANG" in
  clojure)
    java -version
<<<<<<< HEAD
    if [ $T_DB == "postgres" ]; then
      psql -c 'create database puppetdb_test;' -U postgres
      PUPPETDB_DBTYPE=$T_DB \
      PUPPETDB_DBUSER=postgres \
      PUPPETDB_DBSUBNAME=//127.0.0.1:5432/puppetdb_test \
      PUPPETDB_DBPASSWORD= \
      lein2 test
    else
      if [ $T_DB == "hsqldb" ]; then
        PUPPETDB_DBTYPE=$T_DB \
        lein2 test
      else
        echo "Invalid database ${T_DB}"
=======
    case "$PDB_TEST_DB" in
      postgres)
        psql -c 'create database puppetdbtest;' -U postgres
        PUPPETDB_DBTYPE=postgres \
          PUPPETDB_DBUSER=postgres \
          PUPPETDB_DBSUBNAME=//127.0.0.1:5432/puppetdbtest \
          PUPPETDB_DBPASSWORD= \
            lein2 test
        ;;
      hsqldb)
        PUPPETDB_DBTYPE=hsqldb lein2 test
        ;;
      *)
        echo "Invalid database: $PDB_TEST_DB" 1>&2
>>>>>>> 180e7a7a
        exit 1
        ;;
    esac
    ;;
  ruby)
    ruby -v
    gem install bundler
    bundle install --without acceptance
    cd puppet
    bundle exec rspec spec/
    ;;
  *)
    echo "Invalid language: $PDB_TEST_LANG" 1>&2
    exit 1
    ;;
esac<|MERGE_RESOLUTION|>--- conflicted
+++ resolved
@@ -8,27 +8,12 @@
 case "$PDB_TEST_LANG" in
   clojure)
     java -version
-<<<<<<< HEAD
-    if [ $T_DB == "postgres" ]; then
-      psql -c 'create database puppetdb_test;' -U postgres
-      PUPPETDB_DBTYPE=$T_DB \
-      PUPPETDB_DBUSER=postgres \
-      PUPPETDB_DBSUBNAME=//127.0.0.1:5432/puppetdb_test \
-      PUPPETDB_DBPASSWORD= \
-      lein2 test
-    else
-      if [ $T_DB == "hsqldb" ]; then
-        PUPPETDB_DBTYPE=$T_DB \
-        lein2 test
-      else
-        echo "Invalid database ${T_DB}"
-=======
     case "$PDB_TEST_DB" in
       postgres)
-        psql -c 'create database puppetdbtest;' -U postgres
+        psql -c 'create database puppetdb_test;' -U postgres
         PUPPETDB_DBTYPE=postgres \
           PUPPETDB_DBUSER=postgres \
-          PUPPETDB_DBSUBNAME=//127.0.0.1:5432/puppetdbtest \
+          PUPPETDB_DBSUBNAME=//127.0.0.1:5432/puppetdb_test \
           PUPPETDB_DBPASSWORD= \
             lein2 test
         ;;
@@ -37,7 +22,6 @@
         ;;
       *)
         echo "Invalid database: $PDB_TEST_DB" 1>&2
->>>>>>> 180e7a7a
         exit 1
         ;;
     esac
