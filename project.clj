--- conflicted
+++ resolved
@@ -1,10 +1,5 @@
-<<<<<<< HEAD
 (def pdb-version "6.1.1-SNAPSHOT")
-(def clj-parent-version "2.5.0")
-=======
-(def pdb-version "6.0.3-SNAPSHOT")
 (def clj-parent-version "2.6.0")
->>>>>>> b47ed485
 
 (defn true-in-env? [x]
   (#{"true" "yes" "1"} (System/getenv x)))
