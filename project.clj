--- conflicted
+++ resolved
@@ -58,7 +58,6 @@
 
   :profiles {:dev {:resource-paths ["test-resources"]
                    :dependencies [[org.flatland/ordered "1.5.2"]
-<<<<<<< HEAD
                                   [puppetlabs/pe-rbac-service ~rbac-version
                                    :exclusions [hiccup
                                                 puppetlabs/http-client
@@ -81,10 +80,7 @@
                                                 org.clojure/clojure
                                                 org.clojure/tools.macro
                                                 puppetlabs/trapperkeeper]]
-                                  [org.clojure/test.check "0.5.9"]
-=======
                                   [org.clojure/test.check "0.9.0"]
->>>>>>> ab35f143
                                   [ring-mock "0.1.5"]
                                   [puppetlabs/puppetdb ~pdb-version :classifier "test"]
                                   [puppetlabs/trapperkeeper ~tk-version :classifier "test"]
