--- conflicted
+++ resolved
@@ -1,12 +1,6 @@
-<<<<<<< HEAD
 (def pdb-version "7.3.1-SNAPSHOT")
 
-(def clj-parent-version "4.6.19")
-=======
-(def pdb-version "6.16.1-SNAPSHOT")
-
 (def clj-parent-version "4.6.20")
->>>>>>> fed3488d
 
 (defn true-in-env? [x]
   (#{"true" "yes" "1"} (System/getenv x)))
