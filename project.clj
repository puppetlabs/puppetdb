--- conflicted
+++ resolved
@@ -1,8 +1,4 @@
-<<<<<<< HEAD
 (def pdb-version "8.0.0-SNAPSHOT")
-=======
-(def pdb-version "7.12.2-SNAPSHOT")
->>>>>>> c573bcb3
 
 (def clj-parent-version "5.2.16")
 
