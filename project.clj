(def pdb-version "7.11.2-SNAPSHOT")

<<<<<<< HEAD
(def clj-parent-version "5.2.11")
=======
(def clj-parent-version "5.2.8")
>>>>>>> 34ef2c97

(defn true-in-env? [x]
  (#{"true" "yes" "1"} (System/getenv x)))

(defn pdb-run-sh [& args]
  (apply vector
         ["run" "-m" "puppetlabs.puppetdb.dev.lein/run-sh" (pr-str args)]))

(defn pdb-run-clean [paths]
  (apply pdb-run-sh {:argc #{0} :echo true} "rm" "-rf" paths))

(defn deploy-info
  "Generate deployment information from the URL supplied and the username and
   password for Nexus supplied as environment variables."
  [url]
  {:url url
   :username :env/nexus_jenkins_username
   :password :env/nexus_jenkins_password
   :sign-releases false})

(def pdb-jvm-ver
  ;; https://docs.oracle.com/javase/10/docs/api/java/lang/Runtime.Version.html
  ;; ...and do something similar for older versions.
  (let [prop (System/getProperty "java.version")]
    ;; Remove java.version use when JDK < 9 is no longer supported.
    (if (clojure.string/starts-with? prop "1.")
      ;; Versions prior to 10 were numbered 1.X, e.g. 1.8
      (let [[_ feature interim] (clojure.string/split prop #"[._]")]
        {:feature (Long/valueOf feature) :interim (Long/valueOf interim)})
      ;; Eval so we don't break compilation on older JDKs
      (let [ver (eval '(java.lang.Runtime/version))]
        {:feature (.feature ver) :interim (.interim ver)}))))

(def i18n-version "0.9.2")

(def pdb-repositories
  (if (true-in-env? "PUPPET_SUPPRESS_INTERNAL_LEIN_REPOS")
    []
    [["releases" "https://artifactory.delivery.puppetlabs.net/artifactory/list/clojure-releases__local/"]
     ["snapshots" "https://artifactory.delivery.puppetlabs.net/artifactory/list/clojure-snapshots__local/"]]))

;; See the integration tests section in documentation/CONTRIBUTING.md.
(def puppetserver-test-dep-ver
  (some-> (try
            (slurp (str "ext/test-conf/puppetserver-dep"))
            (catch java.io.FileNotFoundException ex
              (binding [*out* *err*]
                (println "puppetserver test dependency unconfigured (ignoring)"))
              nil))
          clojure.string/trim))

(def puppetserver-test-dep-gem-list
  (when puppetserver-test-dep-ver
    (let [[major minor] (->> (re-matches #"^([0-9]+)\.([0-9]+)\..*" puppetserver-test-dep-ver)
                             next
                             (take 2)
                             (map #(Integer/parseInt %)))]
      (if (neg? (compare [major minor] [5 3]))
        "gem-list.txt"
        "jruby-gem-list.txt"))))

(def puppetserver-test-deps
  (when puppetserver-test-dep-ver
    `[[puppetlabs/puppetserver ~puppetserver-test-dep-ver]
      [puppetlabs/puppetserver ~puppetserver-test-dep-ver :classifier "test"]]))

(def pdb-dev-deps
  (concat
   '[[ring/ring-mock]
     [puppetlabs/trapperkeeper :classifier "test"]
     [puppetlabs/kitchensink :classifier "test"]
     [puppetlabs/trapperkeeper-webserver-jetty9 :classifier "test"]
     [org.flatland/ordered "1.5.9"]
     [org.clojure/test.check "0.9.0"]
     [com.gfredericks/test.chuck "0.2.7"
      :exclusions [com.andrewmcveigh/cljs-time]]
     [riddley "0.1.12"]
     [io.forward/yaml "1.0.5"]

     ;; Only needed for :integration tests
     [puppetlabs/trapperkeeper-filesystem-watcher nil]]
   puppetserver-test-deps))

;; Don't use lein :clean-targets so that we don't have to repeat
;; ourselves, given that we need to remove some protected files, and
;; in addition, metadata like {:protect false} doesn't appear to
;; survive profile merges.

(def pdb-clean-paths
  ["puppet/client_data"
   "puppet/client_yaml"
   "puppet/clientbucket"
   "puppet/facts.d"
   "puppet/locales"
   "puppet/preview"
   "puppet/state"
   "resources/locales.clj"
   "resources/puppetlabs/puppetdb/Messages_eo$1.class"
   "resources/puppetlabs/puppetdb/Messages_eo.class"
   "target"
   "target-gems"
   "test-resources/puppetserver/ssl/certificate_requests"
   "test-resources/puppetserver/ssl/private"])

(def pdb-distclean-paths
  (into pdb-clean-paths
        [".bundle"
         ".lein-failures"
         "Gemfile.lock"
         "ext/test-conf/pgbin-requested"
         "ext/test-conf/pgport-requested"
         "ext/test-conf/puppet-ref-requested"
         "ext/test-conf/puppetserver-dep"
         "ext/test-conf/puppetserver-ref-requested"
         "puppetserver"
         "vendor"]))

(def pdb-aot-namespaces
  (apply vector
         #"puppetlabs\.puppetdb\..*"
         (->> "resources/puppetlabs/puppetdb/bootstrap.cfg"
              clojure.java.io/reader
              line-seq
              (map clojure.string/trim)
              (remove #(re-matches #"#.*" %))  ;; # comments
              (remove #(re-matches #"puppetlabs\.puppetdb\.." %))
              (map #(clojure.string/replace % #"(.*)/[^/]+$" "$1"))
              (map symbol))))

;; Avoid startup reflection warnings due to
;; https://clojure.atlassian.net/browse/CLJ-2066
;; https://openjdk.java.net/jeps/396
(def pdb-jvm-opts (when (> (:feature pdb-jvm-ver) 8)
                    ["--illegal-access=deny"]))

(defproject puppetlabs/puppetdb pdb-version
  :description "Puppet-integrated catalog and fact storage"

  :license {:name "Apache License, Version 2.0"
            :url "http://www.apache.org/licenses/LICENSE-2.0.html"}

  :url "https://docs.puppetlabs.com/puppetdb/"

  :min-lein-version "2.7.1"

  :parent-project {:coords [puppetlabs/clj-parent ~clj-parent-version]
                   :inherit [:managed-dependencies]}

  ;; Abort when version ranges or version conflicts are detected in
  ;; dependencies. Also supports :warn to simply emit warnings.
  ;; requires lein 2.2.0+.
  :pedantic? :abort

  :dependencies [[org.postgresql/postgresql]
                 [org.clojure/clojure]
                 [org.clojure/core.async]
                 [org.clojure/core.match "0.3.0-alpha4"]
                 [org.clojure/core.memoize]
                 [org.clojure/java.jdbc]
                 [org.clojure/tools.macro]
                 [org.clojure/tools.namespace]
                 [org.clojure/math.combinatorics "0.1.1"]
                 [org.clojure/tools.logging]
                 [org.clojure/tools.nrepl]

                 ;; Puppet specific
                 [puppetlabs/comidi]
                 [puppetlabs/dujour-version-check]
                 [puppetlabs/i18n]
                 [puppetlabs/kitchensink]
                 [puppetlabs/stockpile "0.0.4"]
                 [puppetlabs/structured-logging]
                 [puppetlabs/trapperkeeper]
                 [puppetlabs/trapperkeeper-webserver-jetty9]
                 [puppetlabs/trapperkeeper-metrics]
                 [puppetlabs/trapperkeeper-status]
                 [puppetlabs/trapperkeeper-authorization]

                 ;; Various
                 [cheshire]
                 [clj-stacktrace]
                 [clj-time]
                 [com.rpl/specter "0.5.7"]
                 [com.taoensso/nippy :exclusions [org.tukaani/xz]]
                 [digest "1.4.3"]
                 [fast-zip-visit "1.0.2"]
                 [instaparse]
                 [murphy "0.5.2"]
                 [clj-commons/fs]
                 [metrics-clojure]
                 [robert/hooke "1.3.0"]
                 [trptcolin/versioneer]
                 ;; We do not currently use this dependency directly, but
                 ;; we have documentation that shows how users can use it to
                 ;; send their logs to logstash, so we include it in the jar.
                 [net.logstash.logback/logstash-logback-encoder]
                 [com.fasterxml.jackson.core/jackson-databind]

                 ;; Filesystem utilities
                 [org.apache.commons/commons-lang3]

                 ;; Database connectivity
                 [com.zaxxer/HikariCP]
                 [honeysql]

                 ;; WebAPI support libraries.
                 [bidi]
                 [clj-http "2.0.1"]
                 [commons-io]
                 [compojure]
                 [ring/ring-core]

                 ;; fixing a illegal reflective access
                 [org.tcrawley/dynapath "1.0.0"]]

  :jvm-opts ~pdb-jvm-opts

  :repositories ~pdb-repositories

  :plugins [[lein-release "1.0.5" :exclusions [org.clojure/clojure]]
            [lein-cloverage "1.0.6"]
            [lein-parent "0.3.7"]
            [puppetlabs/i18n ~i18n-version]]

  :lein-release {:scm        :git
                 :deploy-via :lein-deploy}

  :uberjar-name "puppetdb.jar"

  ;; WARNING: these configuration options are
  ;; also set in PE's project.clj changes to things like
  ;; the main namespace and start timeout need to be updated
  ;; there as well
  :lein-ezbake {:vars {:user "puppetdb"
                       :group "puppetdb"
                       :build-type "foss"
                       :main-namespace "puppetlabs.puppetdb.cli.services"
                       :start-timeout 14400
                       :repo-target "puppet7"
                       :nonfinal-repo-target "puppet7-nightly"
                       :logrotate-enabled false
                       :java-args ~(str "-Xmx192m "
                                        "-Djdk.tls.ephemeralDHKeySize=2048")}
                :config-dir "ext/config/foss"}

  :deploy-repositories [["releases" ~(deploy-info "https://artifactory.delivery.puppetlabs.net/artifactory/list/clojure-releases__local/")]
                        ["snapshots" ~(deploy-info "https://artifactory.delivery.puppetlabs.net/artifactory/list/clojure-snapshots__local/")]]

  ;; Build a puppetdb-VER-test.jar containing test/ for projects like
  ;; pdbext to use by depending on ["puppetlabs.puppetdb" :classifier
  ;; "test"].  See the :testutils profile below.
  :classifiers  {:test :testutils}

  :profiles {:defaults {:resource-paths ["test-resources"]
                        :dependencies ~pdb-dev-deps
                        :injections [(do
                                       (require 'schema.core)
                                       (schema.core/set-fn-validation! true))]}
             :dev [:defaults {:dependencies [[org.bouncycastle/bcpkix-jdk18on]]
                              :plugins [[jonase/eastwood "0.3.14"
                                         :exclusions [org.clojure/clojure]]
                                        ]}]

             :fips [:defaults
                    {:dependencies [[org.bouncycastle/bcpkix-fips]
                                    [org.bouncycastle/bc-fips]
                                    [org.bouncycastle/bctls-fips]]

                     ;; this only ensures that we run with the proper profiles
                     ;; during testing. This JVM opt will be set in the puppet module
                     ;; that sets up the JVM classpaths during installation.
                     :jvm-opts ~(let [{:keys [feature interim]} pdb-jvm-ver]
                                  (conj pdb-jvm-opts
                                        (case feature
                                          8 "-Djava.security.properties==dev-resources/jdk8-fips-security"
                                          11 "-Djava.security.properties==dev-resources/jdk11on-fips-security"
                                          17 "-Djava.security.properties==dev-resources/jdk11on-fips-security"
                                          (throw (ex-info "Unsupported major Java version. Expects 8, 11, or 17."
                                                          {:major feature :minor interim})))))}]
             :kondo {:dependencies [[clj-kondo "2022.04.23"]]}
             :ezbake {:dependencies ^:replace [;; NOTE: we need to explicitly pass in `nil` values
                                               ;; for the version numbers here in order to correctly
                                               ;; inherit the versions from our parent project.
                                               ;; This is because of a bug in lein 2.7.1 that
                                               ;; prevents the deps from being processed properly
                                               ;; with `:managed-dependencies` when you specify
                                               ;; dependencies in a profile.  See:
                                               ;; https://github.com/technomancy/leiningen/issues/2216
                                               ;; Hopefully we can remove those `nil`s (if we care)
                                               ;; and this comment when lein 2.7.2 is available.

                                               ;; ezbake does not use the uberjar profile so we need
                                               ;; to duplicate this dependency here
                                               [org.bouncycastle/bcpkix-jdk18on nil]

                                               ;; we need to explicitly pull in our parent project's
                                               ;; clojure version here, because without it, lein
                                               ;; brings in its own version, and older versions of
                                               ;; lein depend on clojure 1.6.
                                               [org.clojure/clojure nil]

                                               ;; This circular dependency is required because of a bug in
                                               ;; ezbake (EZ-35); without it, bootstrap.cfg will not be included
                                               ;; in the final package.
                                               [puppetlabs/puppetdb ~pdb-version]]
                      :name "puppetdb"
                      :plugins [[puppetlabs/lein-ezbake "2.3.2"]]}
             :testutils {:source-paths ^:replace ["test"]
                         :resource-paths ^:replace []
                         ;; Something else may need adjustment, but
                         ;; without this, "lein uberjar" tries to
                         ;; compile test files, and crashes because
                         ;; "src" namespaces aren't available.
                         :aot ^:replace []}
             :install-gems {:source-paths ^:replace ["src-gems"]
                            :target-path "target-gems"
                            :dependencies ~puppetserver-test-deps}
             :ci {:plugins [[lein-pprint "1.1.1"]]}
             ; We only want to include bouncycastle in the FOSS uberjar.
             ; PE should be handled by selecting the proper bouncycastle jar
             ; at runtime (standard/fips)
             :uberjar {:dependencies [[org.bouncycastle/bcpkix-jdk18on]]
                       :aot ~pdb-aot-namespaces}}

  :jar-exclusions [#"leiningen/"]

  :resource-paths ["resources" "puppet/lib" "resources/puppetlabs/puppetdb" "resources/ext/docs"]

  :main puppetlabs.puppetdb.core

  :test-selectors {:default (fn [m] (not (or (:integration m) (:skipped m))))
                   :unit (fn [m] (not (or (:integration m) (:skipped m))))
                   :integration :integration
                   :skipped :skipped}

  ;; This is used to merge the locales.clj of all the dependencies into a single
  ;; file inside the uberjar
  :uberjar-merge-with {"locales.clj"  [(comp read-string slurp)
                                       (fn [new prev]
                                         (if (map? prev) [new prev] (conj prev new)))
                                       #(spit %1 (pr-str %2))]}


  :eastwood {:config-files ["eastwood.clj"]
             ;; local-shadows-var is too distruptive, particularly
             ;; with respect to defservice dependency methods, and
             ;; since there's no facility for more targeted overrides
             ;; yet, disable it for now.
             :exclude-linters [:local-shadows-var]}

  :aliases {"gem" ["with-profile" "install-gems,dev"
                   "trampoline" "run" "-m" "puppetlabs.puppetserver.cli.gem"
                   "--config" "./test-resources/puppetserver/puppetserver.conf"]
            "install-gems" ["with-profile" "install-gems,dev"
                            "trampoline" "run" "-m" "puppetlabs.puppetdb.integration.install-gems"
                            ~puppetserver-test-dep-gem-list
                            "--config" "./test-resources/puppetserver/puppetserver.conf"]
            "kondo" ["with-profile" "+kondo" "run" "-m" "clj-kondo.main"]
            "clean" ~(pdb-run-clean pdb-clean-paths)
            "distclean" ~(pdb-run-clean pdb-distclean-paths)
            "time-shift-export" ^{:doc (clojure.string/join "" ["Shifts all timestamps from a PuppetDB archive with"
                                        " the period between the most recent one in the archive and the one "
                                        "you provide, or the current date."])}
                               ["trampoline" "run" "-m" "puppetlabs.puppetdb.cli.time-shift-export"]
            "pdb-dataset" ^{:doc (clojure.string/join "" ["Restores an empty database from a pg_dump resulted backup"
                                  " file and shifts all timestamps with the period between the most recent one in"
                                  " the databse and the one you provide, or the current date."])}
                          ["trampoline" "run" "-m" "puppetlabs.puppetdb.cli.pdb-dataset"]})<|MERGE_RESOLUTION|>--- conflicted
+++ resolved
@@ -1,10 +1,6 @@
 (def pdb-version "7.11.2-SNAPSHOT")
 
-<<<<<<< HEAD
 (def clj-parent-version "5.2.11")
-=======
-(def clj-parent-version "5.2.8")
->>>>>>> 34ef2c97
 
 (defn true-in-env? [x]
   (#{"true" "yes" "1"} (System/getenv x)))
