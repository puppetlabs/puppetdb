--- conflicted
+++ resolved
@@ -1,4 +1,3 @@
-<<<<<<< HEAD
 (def pdb-version "3.0.0-SNAPSHOT")
 
 (defn deploy-info
@@ -10,35 +9,11 @@
    :password :env/nexus_jenkins_password
    :sign-releases false})
 
-(def tk-version "1.0.1")
-(def tk-jetty9-version "1.1.1")
-(def ks-version "1.0.0")
-
-(defproject puppetlabs/puppetdb pdb-version
-=======
-(require '[clojure.string :as s])
-(use '[clojure.java.shell :only (sh)]
-     '[clojure.java.io :only (file)])
-
-(def version-string
-  (memoize
-   (fn []
-     "Determine the version number using 'rake version -s'"
-     []
-     (if (.exists (file "version"))
-       (s/trim (slurp "version"))
-       (let [command                ["rake" "package:version" "-s"]
-             {:keys [exit out err]} (apply sh command)]
-         (if (zero? exit)
-           (s/trim out)
-           "0.0-dev-build"))))))
-
 (def tk-version "1.1.0")
 (def tk-jetty9-version "1.2.0")
 (def ks-version "1.0.0")
 
-(defproject puppetdb (version-string)
->>>>>>> 26544933
+(defproject puppetlabs/puppetdb pdb-version
   :description "Puppet-integrated catalog and fact storage"
 
   :license {:name "Apache License, Version 2.0"
@@ -87,11 +62,7 @@
                  ;; WebAPI support libraries.
                  [net.cgrand/moustache "1.1.0" :exclusions [ring/ring-core org.clojure/clojure]]
                  [compojure "1.1.6"]
-<<<<<<< HEAD
                  [clj-http "1.0.1"]
-=======
-                 [clj-http "0.9.2"]
->>>>>>> 26544933
                  [ring/ring-core "1.2.1" :exclusions [javax.servlet/servlet-api]]
                  [org.apache.commons/commons-compress "1.8"]
                  [puppetlabs/kitchensink ~ks-version]
